// Copyright (c) Microsoft Corporation.
// Licensed under the MIT license.

import { Inspection } from ".";
import { CommonError, isNever, Result, ResultUtils } from "./common";
import { StartOfDoctumentKeywords } from "./inspection";
import { ActiveNode, ActiveNodeUtils } from "./inspection/activeNode";
import { Ast } from "./language";
import { Lexer, LexError, LexerSnapshot, TriedLexerSnapshot } from "./lexer";
import { IParser, IParserState, NodeIdMap, ParseContext, ParseError, ParseOk, TriedParse, TXorNode } from "./parser";
import { CommonSettings, LexSettings, ParseSettings } from "./settings";

export type TriedInspection = Result<InspectionOk, CommonError.CommonError | LexError.LexError | ParseError.ParseError>;

export interface InspectionOk {
    readonly maybeActiveNode: undefined | ActiveNode;
    readonly autocomplete: Inspection.Autocomplete;
    readonly maybeInvokeExpression: undefined | Inspection.InvokeExpression;
    readonly scope: Inspection.ScopeItemByKey;
    readonly scopeType: Inspection.ScopeTypeMap;
}

<<<<<<< HEAD
export type TriedLexParse<S = IParserState> = Result<
    LexParseOk<S & IParserState>,
    LexError.TLexError | ParseError.TParseError<S & IParserState>
>;

export type TriedLexParseInspect<S = IParserState> = Result<
    LexParseInspectOk<S & IParserState>,
    CommonError.CommonError | LexError.LexError | ParseError.ParseError
>;

export interface LexParseOk<S = IParserState> extends ParseOk<S & IParserState> {
    readonly lexerSnapshot: LexerSnapshot;
}

export interface LexParseInspectOk<S = IParserState> extends InspectionOk {
    readonly triedParse: TriedParse<S & IParserState>;
=======
export type TriedLexParse<S extends IParserState = IParserState> = Result<
    LexParseOk<S>,
    LexError.TLexError | ParseError.TParseError<S>
>;

export type TriedLexParseInspect<S extends IParserState = IParserState> = Result<
    LexParseInspectOk<S>,
    CommonError.CommonError | LexError.LexError | ParseError.ParseError
>;

export interface LexParseOk<S extends IParserState = IParserState> extends ParseOk<S> {
    readonly lexerSnapshot: LexerSnapshot;
}

export interface LexParseInspectOk<S extends IParserState = IParserState> extends InspectionOk {
    readonly triedParse: TriedParse<S>;
>>>>>>> bbdd445d
}

export function tryLex(settings: LexSettings, text: string): TriedLexerSnapshot {
    const state: Lexer.State = Lexer.stateFrom(settings, text);
    const maybeErrorLineMap: Lexer.ErrorLineMap | undefined = Lexer.maybeErrorLineMap(state);
    if (maybeErrorLineMap) {
        const errorLineMap: Lexer.ErrorLineMap = maybeErrorLineMap;
        return ResultUtils.errFactory(
            new LexError.LexError(new LexError.ErrorLineMapError(settings.localizationTemplates, errorLineMap)),
        );
    }

    return LexerSnapshot.tryFrom(state);
}

<<<<<<< HEAD
export function tryParse<S = IParserState>(
    settings: ParseSettings<S & IParserState>,
    lexerSnapshot: LexerSnapshot,
): TriedParse<S & IParserState> {
    const parser: IParser<S & IParserState> = settings.parser;
    const parserState: S & IParserState = settings.newParserState(settings, lexerSnapshot);
=======
export function tryParse<S extends IParserState = IParserState>(
    settings: ParseSettings<S>,
    lexerSnapshot: LexerSnapshot,
): TriedParse<S> {
    const parser: IParser<S> = settings.parser;
    const parserState: S = settings.newParserState(settings, lexerSnapshot);
>>>>>>> bbdd445d
    return parser.readDocument(parserState, parser);
}

export function tryInspection<S extends IParserState = IParserState>(
    settings: CommonSettings,
    triedParse: TriedParse<S & IParserState>,
    position: Inspection.Position,
): TriedInspection {
    let nodeIdMapCollection: NodeIdMap.Collection;
    let leafNodeIds: ReadonlyArray<number>;
    let maybeParseError: ParseError.ParseError<S & IParserState> | undefined;

    if (ResultUtils.isErr(triedParse)) {
        if (triedParse.error instanceof CommonError.CommonError) {
            // Returning triedParse /should/ be safe, but Typescript has a problem with it.
            // However, if I repackage the same error it satisfies the type check.
            // There's no harm in having to repackage the error, and by not casting it we can prevent
            // future regressions if TriedParse changes.
            return ResultUtils.errFactory(triedParse.error);
        } else {
            maybeParseError = triedParse.error;
        }

        const context: ParseContext.State = triedParse.error.state.contextState;
        nodeIdMapCollection = context.nodeIdMapCollection;
        leafNodeIds = context.leafNodeIds;
    } else {
        const parseOk: ParseOk<S & IParserState> = triedParse.value;
        nodeIdMapCollection = parseOk.nodeIdMapCollection;
        leafNodeIds = parseOk.leafNodeIds;
    }

    // We should only get an undefined for activeNode iff the document is empty
    const maybeActiveNode: undefined | ActiveNode = ActiveNodeUtils.maybeActiveNode(
        nodeIdMapCollection,
        leafNodeIds,
        position,
    );
    if (maybeActiveNode === undefined) {
        return ResultUtils.okFactory({
            maybeActiveNode,
            autocomplete: StartOfDoctumentKeywords,
            maybeInvokeExpression: undefined,
            scope: new Map(),
            scopeType: new Map(),
        });
    }
    const activeNode: ActiveNode = maybeActiveNode;
    const ancestry: ReadonlyArray<TXorNode> = maybeActiveNode.ancestry;

    const triedScope: Inspection.TriedScopeForRoot = Inspection.tryScopeForRoot(
        settings,
        nodeIdMapCollection,
        leafNodeIds,
        ancestry,
        undefined,
    );
    if (ResultUtils.isErr(triedScope)) {
        return triedScope;
    }
    const scope: Inspection.ScopeItemByKey = triedScope.value;

    const triedScopeType: Inspection.TriedScopeType = Inspection.tryScopeType(settings, nodeIdMapCollection, scope);
    if (ResultUtils.isErr(triedScopeType)) {
        return triedScopeType;
    }

    const triedAutocomplete: Inspection.TriedAutocomplete = Inspection.tryAutocomplete(
        settings,
        nodeIdMapCollection,
        activeNode,
        maybeParseError,
    );
    if (ResultUtils.isErr(triedAutocomplete)) {
        return triedAutocomplete;
    }

    const triedInvokeExpression: Inspection.TriedInvokeExpression = Inspection.tryInvokeExpression(
        settings,
        nodeIdMapCollection,
        activeNode,
    );
    if (ResultUtils.isErr(triedInvokeExpression)) {
        return triedInvokeExpression;
    }

    return ResultUtils.okFactory({
        maybeActiveNode,
        autocomplete: triedAutocomplete.value,
        maybeInvokeExpression: triedInvokeExpression.value,
        scope: triedScope.value,
        scopeType: triedScopeType.value,
    });
}

<<<<<<< HEAD
export function tryLexParse<S = IParserState>(
    settings: LexSettings & ParseSettings<S & IParserState>,
=======
export function tryLexParse<S extends IParserState = IParserState>(
    settings: LexSettings & ParseSettings<S>,
>>>>>>> bbdd445d
    text: string,
): TriedLexParse<S & IParserState> {
    const triedLexerSnapshot: TriedLexerSnapshot = tryLex(settings, text);
    if (ResultUtils.isErr(triedLexerSnapshot)) {
        return triedLexerSnapshot;
    }
    const lexerSnapshot: LexerSnapshot = triedLexerSnapshot.value;

    const triedParse: TriedParse<S & IParserState> = tryParse(settings, lexerSnapshot);
    if (ResultUtils.isOk(triedParse)) {
        return ResultUtils.okFactory({
            ...triedParse.value,
            lexerSnapshot,
        });
    } else {
        return triedParse;
    }
}

<<<<<<< HEAD
export function tryLexParseInspection<S = IParserState>(
    settings: LexSettings & ParseSettings<S & IParserState>,
=======
export function tryLexParseInspection<S extends IParserState = IParserState>(
    settings: LexSettings & ParseSettings<S>,
>>>>>>> bbdd445d
    text: string,
    position: Inspection.Position,
): TriedLexParseInspect<S & IParserState> {
    const triedLexParse: TriedLexParse<S & IParserState> = tryLexParse(settings, text);
    const maybeTriedParse: undefined | TriedParse<S & IParserState> = maybeTriedParseFromTriedLexParse(triedLexParse);
    // maybeTriedParse is undefined iff maybeLexParse is Err<CommonError | LexError>
    // Err<CommonError | LexError> is a subset of TriedLexParse
    if (maybeTriedParse == undefined) {
        return triedLexParse as TriedLexParseInspect<S & IParserState>;
    }
    const triedParse: TriedParse<S & IParserState> = maybeTriedParse;
    const triedInspection: TriedInspection = tryInspection(settings, triedParse, position);

    if (ResultUtils.isErr(triedInspection)) {
        return triedInspection;
    }

    return ResultUtils.okFactory({
        ...triedInspection.value,
        triedParse,
    });
}

<<<<<<< HEAD
export function maybeTriedParseFromTriedLexParse<S>(
    triedLexParse: TriedLexParse<S & IParserState>,
): undefined | TriedParse<S & IParserState> {
=======
export function maybeTriedParseFromTriedLexParse<S extends IParserState>(
    triedLexParse: TriedLexParse<S>,
): undefined | TriedParse<S> {
>>>>>>> bbdd445d
    let ast: Ast.TDocument;
    let leafNodeIds: ReadonlyArray<number>;
    let nodeIdMapCollection: NodeIdMap.Collection;
    let state: S;

    if (ResultUtils.isErr(triedLexParse)) {
        if (
            triedLexParse.error instanceof CommonError.CommonError ||
            triedLexParse.error instanceof LexError.LexError
        ) {
            return undefined;
        } else if (triedLexParse.error instanceof ParseError.ParseError) {
            return triedLexParse as TriedParse<S & IParserState>;
        } else {
            throw isNever(triedLexParse.error);
        }
    } else {
        const lexParseOk: LexParseOk<S & IParserState> = triedLexParse.value;
        ast = lexParseOk.ast;
        nodeIdMapCollection = lexParseOk.nodeIdMapCollection;
        leafNodeIds = lexParseOk.leafNodeIds;
        state = lexParseOk.state;
    }

    return ResultUtils.okFactory({
        ast,
        leafNodeIds,
        nodeIdMapCollection,
        state,
    });
}<|MERGE_RESOLUTION|>--- conflicted
+++ resolved
@@ -20,24 +20,6 @@
     readonly scopeType: Inspection.ScopeTypeMap;
 }
 
-<<<<<<< HEAD
-export type TriedLexParse<S = IParserState> = Result<
-    LexParseOk<S & IParserState>,
-    LexError.TLexError | ParseError.TParseError<S & IParserState>
->;
-
-export type TriedLexParseInspect<S = IParserState> = Result<
-    LexParseInspectOk<S & IParserState>,
-    CommonError.CommonError | LexError.LexError | ParseError.ParseError
->;
-
-export interface LexParseOk<S = IParserState> extends ParseOk<S & IParserState> {
-    readonly lexerSnapshot: LexerSnapshot;
-}
-
-export interface LexParseInspectOk<S = IParserState> extends InspectionOk {
-    readonly triedParse: TriedParse<S & IParserState>;
-=======
 export type TriedLexParse<S extends IParserState = IParserState> = Result<
     LexParseOk<S>,
     LexError.TLexError | ParseError.TParseError<S>
@@ -54,7 +36,6 @@
 
 export interface LexParseInspectOk<S extends IParserState = IParserState> extends InspectionOk {
     readonly triedParse: TriedParse<S>;
->>>>>>> bbdd445d
 }
 
 export function tryLex(settings: LexSettings, text: string): TriedLexerSnapshot {
@@ -70,32 +51,23 @@
     return LexerSnapshot.tryFrom(state);
 }
 
-<<<<<<< HEAD
-export function tryParse<S = IParserState>(
-    settings: ParseSettings<S & IParserState>,
-    lexerSnapshot: LexerSnapshot,
-): TriedParse<S & IParserState> {
-    const parser: IParser<S & IParserState> = settings.parser;
-    const parserState: S & IParserState = settings.newParserState(settings, lexerSnapshot);
-=======
 export function tryParse<S extends IParserState = IParserState>(
     settings: ParseSettings<S>,
     lexerSnapshot: LexerSnapshot,
 ): TriedParse<S> {
     const parser: IParser<S> = settings.parser;
     const parserState: S = settings.newParserState(settings, lexerSnapshot);
->>>>>>> bbdd445d
     return parser.readDocument(parserState, parser);
 }
 
 export function tryInspection<S extends IParserState = IParserState>(
     settings: CommonSettings,
-    triedParse: TriedParse<S & IParserState>,
+    triedParse: TriedParse<S>,
     position: Inspection.Position,
 ): TriedInspection {
     let nodeIdMapCollection: NodeIdMap.Collection;
     let leafNodeIds: ReadonlyArray<number>;
-    let maybeParseError: ParseError.ParseError<S & IParserState> | undefined;
+    let maybeParseError: ParseError.ParseError<S> | undefined;
 
     if (ResultUtils.isErr(triedParse)) {
         if (triedParse.error instanceof CommonError.CommonError) {
@@ -112,7 +84,7 @@
         nodeIdMapCollection = context.nodeIdMapCollection;
         leafNodeIds = context.leafNodeIds;
     } else {
-        const parseOk: ParseOk<S & IParserState> = triedParse.value;
+        const parseOk: ParseOk<S> = triedParse.value;
         nodeIdMapCollection = parseOk.nodeIdMapCollection;
         leafNodeIds = parseOk.leafNodeIds;
     }
@@ -180,22 +152,17 @@
     });
 }
 
-<<<<<<< HEAD
-export function tryLexParse<S = IParserState>(
-    settings: LexSettings & ParseSettings<S & IParserState>,
-=======
 export function tryLexParse<S extends IParserState = IParserState>(
     settings: LexSettings & ParseSettings<S>,
->>>>>>> bbdd445d
     text: string,
-): TriedLexParse<S & IParserState> {
+): TriedLexParse<S> {
     const triedLexerSnapshot: TriedLexerSnapshot = tryLex(settings, text);
     if (ResultUtils.isErr(triedLexerSnapshot)) {
         return triedLexerSnapshot;
     }
     const lexerSnapshot: LexerSnapshot = triedLexerSnapshot.value;
 
-    const triedParse: TriedParse<S & IParserState> = tryParse(settings, lexerSnapshot);
+    const triedParse: TriedParse<S> = tryParse(settings, lexerSnapshot);
     if (ResultUtils.isOk(triedParse)) {
         return ResultUtils.okFactory({
             ...triedParse.value,
@@ -206,24 +173,19 @@
     }
 }
 
-<<<<<<< HEAD
-export function tryLexParseInspection<S = IParserState>(
-    settings: LexSettings & ParseSettings<S & IParserState>,
-=======
 export function tryLexParseInspection<S extends IParserState = IParserState>(
     settings: LexSettings & ParseSettings<S>,
->>>>>>> bbdd445d
     text: string,
     position: Inspection.Position,
-): TriedLexParseInspect<S & IParserState> {
-    const triedLexParse: TriedLexParse<S & IParserState> = tryLexParse(settings, text);
-    const maybeTriedParse: undefined | TriedParse<S & IParserState> = maybeTriedParseFromTriedLexParse(triedLexParse);
+): TriedLexParseInspect<S> {
+    const triedLexParse: TriedLexParse<S> = tryLexParse(settings, text);
+    const maybeTriedParse: undefined | TriedParse<S> = maybeTriedParseFromTriedLexParse(triedLexParse);
     // maybeTriedParse is undefined iff maybeLexParse is Err<CommonError | LexError>
     // Err<CommonError | LexError> is a subset of TriedLexParse
     if (maybeTriedParse == undefined) {
-        return triedLexParse as TriedLexParseInspect<S & IParserState>;
-    }
-    const triedParse: TriedParse<S & IParserState> = maybeTriedParse;
+        return triedLexParse as TriedLexParseInspect<S>;
+    }
+    const triedParse: TriedParse<S> = maybeTriedParse;
     const triedInspection: TriedInspection = tryInspection(settings, triedParse, position);
 
     if (ResultUtils.isErr(triedInspection)) {
@@ -236,15 +198,9 @@
     });
 }
 
-<<<<<<< HEAD
-export function maybeTriedParseFromTriedLexParse<S>(
-    triedLexParse: TriedLexParse<S & IParserState>,
-): undefined | TriedParse<S & IParserState> {
-=======
 export function maybeTriedParseFromTriedLexParse<S extends IParserState>(
     triedLexParse: TriedLexParse<S>,
 ): undefined | TriedParse<S> {
->>>>>>> bbdd445d
     let ast: Ast.TDocument;
     let leafNodeIds: ReadonlyArray<number>;
     let nodeIdMapCollection: NodeIdMap.Collection;
@@ -257,12 +213,12 @@
         ) {
             return undefined;
         } else if (triedLexParse.error instanceof ParseError.ParseError) {
-            return triedLexParse as TriedParse<S & IParserState>;
+            return triedLexParse as TriedParse<S>;
         } else {
             throw isNever(triedLexParse.error);
         }
     } else {
-        const lexParseOk: LexParseOk<S & IParserState> = triedLexParse.value;
+        const lexParseOk: LexParseOk<S> = triedLexParse.value;
         ast = lexParseOk.ast;
         nodeIdMapCollection = lexParseOk.nodeIdMapCollection;
         leafNodeIds = lexParseOk.leafNodeIds;
