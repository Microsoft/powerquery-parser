--- conflicted
+++ resolved
@@ -7,12 +7,8 @@
 import { Option, ResultKind } from "./common";
 import { LexAndParseOk, TriedLexAndParse, tryLexAndParse } from "./jobs";
 import { Lexer, LexerError, LexerSnapshot, TriedLexerSnapshot } from "./lexer";
-<<<<<<< HEAD
-import { ParserError } from "./parser";
+import { NodeIdMap, ParserContext, ParserError } from "./parser";
 import { CombinatorialParser } from "./parser/parsers";
-=======
-import { NodeIdMap, ParserContext, ParserError } from "./parser";
->>>>>>> 1905b9d2
 
 parseText(`1 + 2 + 3`);
 
@@ -101,7 +97,7 @@
 
     // An inspection can be done if the text is successfully parsed,
     // or a ParserError instance was thrown during the parsing.
-    const triedLexAndParse: TriedLexAndParse = tryLexAndParse(text);
+    const triedLexAndParse: TriedLexAndParse = tryLexAndParse(text, CombinatorialParser);
     if (triedLexAndParse.kind === ResultKind.Err) {
         if (!(triedLexAndParse.error instanceof ParserError.ParserError)) {
             console.log(`Lex and parse failed due to: ${triedLexAndParse.error.message}`);
