--- conflicted
+++ resolved
@@ -102,33 +102,13 @@
 
 export class UnterminatedSequence extends Error {
     constructor(
-<<<<<<< HEAD
         templates: Templates.ILocalizationTemplates,
-        readonly openBracketToken: Token.Token,
-        readonly positionStart: StringUtils.GraphemePosition,
-    ) {
-        super(Localization.error_parse_unterminated_bracket(templates));
-        Object.setPrototypeOf(this, UnterminatedBracketError.prototype);
-    }
-}
-
-export class UnterminatedParenthesesError extends Error {
-    constructor(
-        templates: Templates.ILocalizationTemplates,
-        readonly openParenthesesToken: Token.Token,
-        readonly positionStart: StringUtils.GraphemePosition,
-    ) {
-        super(Localization.error_parse_unterminated_parenthesis(templates));
-        Object.setPrototypeOf(this, UnterminatedParenthesesError.prototype);
-=======
-        templates: ILocalizationTemplates,
         readonly kind: SequenceKind,
         readonly startToken: Token.Token,
         readonly positionStart: StringUtils.GraphemePosition,
     ) {
         super(Localization.error_parse_unterminated_sequence(templates, kind));
         Object.setPrototypeOf(this, UnterminatedSequence.prototype);
->>>>>>> add4e0d1
     }
 }
 
