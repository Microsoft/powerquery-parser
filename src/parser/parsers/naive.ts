--- conflicted
+++ resolved
@@ -5,31 +5,9 @@
 import { CommonError, isNever, Option, Result, ResultKind, TypeUtils } from "../../common";
 import { LexerSnapshot, Token, TokenKind } from "../../lexer";
 import { BracketDisambiguation, IParser, ParenthesisDisambiguation, TriedParse } from "../IParser";
-<<<<<<< HEAD
 import { IParserState } from "../IParserState";
 import * as IParserStateUtils from "../IParserState/IParserStateUtils";
 import { readBracketDisambiguation } from "./common";
-=======
-import { IParserState, IParserStateUtils } from "../IParserState";
-import {
-    deleteContext,
-    endContext,
-    expectContextNodeMetadata,
-    expectTokenAt,
-    incrementAttributeCounter,
-    isNextTokenKind,
-    isOnGeneralizedIdentifierToken,
-    isOnIdentifierConstant,
-    isOnTokenKind,
-    isTokenKind,
-    startContext,
-    testIsOnAnyTokenKind,
-    testIsOnTokenKind,
-    testNoMoreTokens,
-    unterminatedBracketError,
-    unterminatedParenthesesError,
-} from "../IParserState/IParserStateUtils";
->>>>>>> 0237946e
 
 type TriedReadPrimaryType = Result<
     Ast.TPrimaryType,
@@ -174,10 +152,6 @@
             throw maybeErr;
         }
     } catch (expressionError) {
-<<<<<<< HEAD
-        const expressionErrorState: IParserState = parser.deepCopyState(state);
-        IParserStateUtils.applyState(state, originalState);
-=======
         // Fast backup deletes context state, but we want to preserve it for the case
         // where both parsing an expression and section document error out.
         const expressionErrorStateBackup: IParserStateUtils.FastStateBackup = IParserStateUtils.fastStateBackup(state);
@@ -193,7 +167,6 @@
             state.maybeCurrentTokenKind = state.maybeCurrentToken.kind;
         }
 
->>>>>>> 0237946e
         try {
             triedReadDocument = {
                 kind: ResultKind.Ok,
@@ -207,12 +180,8 @@
             let triedError: Error;
             if (expressionErrorStateBackup.tokenIndex > /* sectionErrorState */ state.tokenIndex) {
                 triedError = expressionError;
-<<<<<<< HEAD
-                IParserStateUtils.applyState(state, expressionErrorState);
-=======
                 IParserStateUtils.applyFastStateBackup(state, expressionError);
                 state.contextState = expressionErrorContextState;
->>>>>>> 0237946e
             } else {
                 triedError = sectionError;
             }
@@ -1421,11 +1390,7 @@
         const triedReadPrimitiveType: TriedReadPrimaryType = tryReadPrimitiveType(state, parser);
 
         if (triedReadPrimitiveType.kind === ResultKind.Err) {
-<<<<<<< HEAD
-            IParserStateUtils.applyState(state, stateBackup);
-=======
             IParserStateUtils.applyFastStateBackup(state, stateBackup);
->>>>>>> 0237946e
         }
         return triedReadPrimitiveType;
     }
@@ -1631,13 +1596,8 @@
                 break;
 
             default:
-<<<<<<< HEAD
                 const token: Token = IParserStateUtils.expectTokenAt(state, state.tokenIndex);
-                IParserStateUtils.applyState(state, backup);
-=======
-                const token: Token = expectTokenAt(state, state.tokenIndex);
                 IParserStateUtils.applyFastStateBackup(state, stateBackup);
->>>>>>> 0237946e
                 return {
                     kind: ResultKind.Err,
                     error: new ParserError.InvalidPrimitiveTypeError(
@@ -1652,11 +1612,7 @@
         primitiveType = readTokenKindAsConstant(state, TokenKind.NullLiteral);
     } else {
         const details: {} = { tokenKind: state.maybeCurrentTokenKind };
-<<<<<<< HEAD
-        IParserStateUtils.applyState(state, backup);
-=======
         IParserStateUtils.applyFastStateBackup(state, stateBackup);
->>>>>>> 0237946e
         return {
             kind: ResultKind.Err,
             error: new CommonError.InvariantError(
@@ -1707,25 +1663,15 @@
             // so we need to consume type X and see if it's followed by a FatArrow.
             //
             // It's important we backup and eventually restore the original Parser state.
-<<<<<<< HEAD
             if (IParserStateUtils.isTokenKind(state, TokenKind.KeywordAs, offsetTokenIndex + 1)) {
-                const stateBackup: IParserState = parser.deepCopyState(state);
-=======
-            if (isTokenKind(state, TokenKind.KeywordAs, offsetTokenIndex + 1)) {
                 const stateBackup: IParserStateUtils.FastStateBackup = IParserStateUtils.fastStateBackup(state);
->>>>>>> 0237946e
                 unsafeMoveTo(state, offsetTokenIndex + 2);
 
                 try {
                     parser.readNullablePrimitiveType(state, parser);
                 } catch {
-<<<<<<< HEAD
-                    IParserStateUtils.applyState(state, stateBackup);
+                    IParserStateUtils.applyFastStateBackup(state, stateBackup);
                     if (IParserStateUtils.isOnTokenKind(state, TokenKind.FatArrow)) {
-=======
-                    IParserStateUtils.applyFastStateBackup(state, stateBackup);
-                    if (isOnTokenKind(state, TokenKind.FatArrow)) {
->>>>>>> 0237946e
                         return {
                             kind: ResultKind.Ok,
                             value: ParenthesisDisambiguation.FunctionExpression,
@@ -1745,11 +1691,7 @@
                     disambiguation = ParenthesisDisambiguation.ParenthesizedExpression;
                 }
 
-<<<<<<< HEAD
-                IParserStateUtils.applyState(state, stateBackup);
-=======
                 IParserStateUtils.applyFastStateBackup(state, stateBackup);
->>>>>>> 0237946e
                 return {
                     kind: ResultKind.Ok,
                     value: disambiguation,
