// Copyright (c) Microsoft Corporation.
// Licensed under the MIT license.
import { CommonError, Option } from "../common";
import { Token } from "../lexer";
import * as Ast from "./ast";

export type AstNodeMap = Map<number, Ast.TNode>;
export type ContextNodeMap = Map<number, Node>;

export interface State {
    readonly root: Root;
    readonly nodeIdMaps: NodeIdMaps;
    leafNodeIds: number[];
}

export interface NodeIdMaps {
    readonly astNodeById: Map<number, Ast.TNode>;
    readonly contextNodeById: Map<number, Node>;
    readonly parentIdById: Map<number, number>;
    readonly childIdsById: Map<number, ReadonlyArray<number>>;
}

export interface Root {
    maybeNode: Option<Node>;
}

export interface Node {
    readonly nodeId: number;
    readonly nodeKind: Ast.NodeKind;
    readonly maybeTokenStart: Option<Token>;
<<<<<<< HEAD
    maybeParentId: Option<number>;
    childNodeIds: number[];
=======
>>>>>>> d4e83cb6
    maybeAstNode: Option<Ast.TNode>;
}

export function empty(): State {
    return {
        root: {
            maybeNode: undefined,
        },
        nodeIdMaps: {
            astNodeById: new Map(),
            contextNodeById: new Map(),
            parentIdById: new Map(),
            childIdsById: new Map(),
        },
        leafNodeIds: [],
    };
}

export function expectContextNode(contextNodeById: ContextNodeMap, nodeId: number): Node {
    return expectInMap<Node>(contextNodeById, nodeId, "contextNodeById");
}

export function expectChildIds(
    childIdsById: Map<number, ReadonlyArray<number>>,
    nodeId: number,
): ReadonlyArray<number> {
    return expectInMap<ReadonlyArray<number>>(childIdsById, nodeId, "childIdsById");
}

export function startContext(
    state: State,
    nodeKind: Ast.NodeKind,
    nodeId: number,
    maybeTokenStart: Option<Token>,
    maybeParentNode: Option<Node>,
): Node {
    const nodeIdMaps: NodeIdMaps = state.nodeIdMaps;

    // If the context is a child of an existing context: update the child/parent maps.
    if (maybeParentNode) {
        const childIdsById: Map<number, ReadonlyArray<number>> = nodeIdMaps.childIdsById;
        const parent: Node = maybeParentNode;
        const parentNodeId: number = parent.nodeId;

        nodeIdMaps.parentIdById.set(nodeId, parentNodeId);

        const maybeExistingChildren: Option<ReadonlyArray<number>> = childIdsById.get(parentNodeId);
        if (maybeExistingChildren) {
            const existingChildren: ReadonlyArray<number> = maybeExistingChildren;
            childIdsById.set(parentNodeId, [nodeId, ...existingChildren]);
        } else {
            childIdsById.set(parentNodeId, [nodeId]);
        }
    }

    const node: Node = {
        nodeId,
        nodeKind,
        maybeTokenStart,
        maybeAstNode: undefined,
    };
    nodeIdMaps.contextNodeById.set(nodeId, node);

    return node;
}

// Marks a context as closed by assinging an Ast.TNode to maybeAstNode.
// Returns the Node's parent context (if one exists).
export function endContext(state: State, contextNode: Node, astNode: Ast.TNode): Option<Node> {
    const nodeIdMaps: NodeIdMaps = state.nodeIdMaps;

    if (contextNode.maybeAstNode !== undefined) {
        throw new CommonError.InvariantError("context was already ended");
    } else if (contextNode.nodeId !== astNode.id) {
        const details: {} = {
            contextNodeId: contextNode.nodeId,
            astNodeId: astNode.id,
        };
        throw new CommonError.InvariantError("contextNode and astNode have different nodeIds", details);
    }

    if (astNode.isLeaf) {
        state.leafNodeIds.push(contextNode.nodeId);
    }

    // Setting mabyeAstNode marks the ContextNode as complete.
    contextNode.maybeAstNode = astNode;

    // Ending a context should return the context's parent node (if one exists).
    // Grab it before we delete the current context node from the State map.
    const maybeParentId: Option<number> = nodeIdMaps.parentIdById.get(contextNode.nodeId);
    const maybeParentNode: Option<Node> =
        maybeParentId !== undefined ? nodeIdMaps.contextNodeById.get(maybeParentId) : undefined;

    // Move nodeId from contextNodeMap to astNodeMap.
    if (!nodeIdMaps.contextNodeById.delete(contextNode.nodeId)) {
        throw new CommonError.InvariantError("can't end a context that doesn't belong to state");
    }
    nodeIdMaps.astNodeById.set(astNode.id, astNode);

    return maybeParentNode;
}

export function deleteContext(state: State, nodeId: number): Option<Node> {
    const nodeIdMaps: NodeIdMaps = state.nodeIdMaps;
    const contextNodeById: Map<number, Node> = nodeIdMaps.contextNodeById;
    const parentIdById: Map<number, number> = nodeIdMaps.parentIdById;
    const childIdsById: Map<number, ReadonlyArray<number>> = nodeIdMaps.childIdsById;

    const maybeNode: Option<Node> = contextNodeById.get(nodeId);
    if (maybeNode === undefined) {
        const details: {} = { nodeId };
        throw new CommonError.InvariantError(`nodeId not in state.`, details);
    }
    const node: Node = maybeNode;

    // If Node was a leaf node, remove it from the list of leaf nodes.
    const leafNodeIds: number[] = state.leafNodeIds;
    const maybeLeafIndex: Option<number> = leafNodeIds.indexOf(nodeId);
    if (maybeLeafIndex !== -1) {
        const leafIndex: number = maybeLeafIndex;
        state.leafNodeIds = [...leafNodeIds.slice(0, leafIndex), ...leafNodeIds.slice(leafIndex + 1)];
    }

<<<<<<< HEAD
    for (const childNodeId of node.childNodeIds) {
        const child: Node = expectContextNode(nodesById, childNodeId);
        child.maybeParentId = node.maybeParentId;
    }

    if (maybeParentId === undefined) {
        return undefined;
    }

    const parentId: number = maybeParentId;
    const parent: Node = expectContextNode(state.contextNodesById, parentId);
    const parentChildNodeIds: number[] = parent.childNodeIds;
    const parentChildNodeIndex: number = parentChildNodeIds.indexOf(nodeId);

    if (parentChildNodeIndex === -1) {
        throw new CommonError.InvariantError(
            `nodeId ${nodeId} considers ${parentId} to be a parent, but isn't listed as a child of the parent.`,
        );
    }
    parent.childNodeIds = [
        ...parentChildNodeIds.slice(0, parentChildNodeIndex),
        ...parentChildNodeIds.slice(parentChildNodeIndex + 1),
    ];
=======
    // Link the Node's parents to the node's children.
    const maybeParentNodeId: Option<number> = parentIdById.get(node.nodeId);
    const maybeChildIds: Option<ReadonlyArray<number>> = childIdsById.get(node.nodeId);

    // If the Node has a parent, remove the Node from the parent's list of children
    if (maybeParentNodeId !== undefined) {
        const parentNode: Node = expectContextNode(contextNodeById, maybeParentNodeId);
        const parentChildIds: ReadonlyArray<number> = expectChildIds(childIdsById, parentNode.nodeId);
        const replacementIndex: number = parentChildIds.indexOf(node.nodeId);
        if (replacementIndex === -1) {
            const details: {} = {
                parentNodeId: parentNode.nodeId,
                childNodeId: node.nodeId,
            };
            throw new CommonError.InvariantError(`node isn't a child of parentNode`, details);
        }

        childIdsById.set(parentNode.nodeId, [
            ...parentChildIds.slice(0, replacementIndex),
            ...parentChildIds.slice(replacementIndex + 1),
        ]);
    }

    // If the Node has children, update the children's parent to the Node's parent.
    if (maybeParentNodeId !== undefined && maybeChildIds) {
        const parentNode: Node = expectContextNode(contextNodeById, maybeParentNodeId);
        const childIds: ReadonlyArray<number> = maybeChildIds;

        for (const childId of childIds) {
            parentIdById.set(childId, parentNode.nodeId);
        }

        // Add the Node's orphaned children to the Node's parent.
        const parentChildIds: ReadonlyArray<number> = expectChildIds(childIdsById, parentNode.nodeId);
        childIdsById.set(parentNode.nodeId, [...parentChildIds, ...childIds]);
    }
    // The root is being deleted. Check if it has a single child context, then promote it if it exists.
    else if (maybeChildIds) {
        const childIds: ReadonlyArray<number> = maybeChildIds;
        if (childIds.length !== 1) {
            const details: {} = { childIds };
            throw new CommonError.InvariantError(`root node was deleted and it had multiple children`, details);
        }
        const soloChildId: number = childIds[0];

        // The solo child might be an astNode.
        const maybeSoloNode: Option<Node> = contextNodeById.get(soloChildId);
        if (maybeSoloNode) {
            const soloNode: Node = expectContextNode(contextNodeById, soloChildId);
            state.root.maybeNode = soloNode;
        }

        parentIdById.delete(soloChildId);
    }

    // Remove Node from existence.
    contextNodeById.delete(node.nodeId);
    childIdsById.delete(node.nodeId);
    parentIdById.delete(node.nodeId);
>>>>>>> d4e83cb6

    return maybeParentNodeId !== undefined ? expectContextNode(contextNodeById, maybeParentNodeId) : undefined;
}

export function deepCopy(state: State): State {
    const nodeIdMaps: NodeIdMaps = deepCopyNodeIdMaps(state.nodeIdMaps);
    const maybeRootNode: Option<Node> =
        state.root.maybeNode !== undefined ? nodeIdMaps.contextNodeById.get(state.root.maybeNode.nodeId) : undefined;

    return {
        root: {
            maybeNode: maybeRootNode,
        },
        nodeIdMaps,
        leafNodeIds: state.leafNodeIds.slice(),
    };
}

function deepCopyNodeIdMaps(nodeIdMaps: NodeIdMaps): NodeIdMaps {
    const contextNodeById: ContextNodeMap = new Map<number, Node>();
    nodeIdMaps.contextNodeById.forEach((value: Node, key: number) => {
        contextNodeById.set(key, { ...value });
    });
    return {
        astNodeById: new Map(nodeIdMaps.astNodeById.entries()),
        contextNodeById: contextNodeById,
        childIdsById: new Map(nodeIdMaps.childIdsById.entries()),
        parentIdById: new Map(nodeIdMaps.parentIdById.entries()),
    };
}

function expectInMap<T>(map: Map<number, T>, nodeId: number, mapName: string): T {
    const maybeValue: Option<T> = map.get(nodeId);
    if (maybeValue === undefined) {
        const details: {} = { nodeId };
        throw new CommonError.InvariantError(`nodeId wasn't in ${mapName}`, details);
    }
    return maybeValue;
}<|MERGE_RESOLUTION|>--- conflicted
+++ resolved
@@ -28,11 +28,6 @@
     readonly nodeId: number;
     readonly nodeKind: Ast.NodeKind;
     readonly maybeTokenStart: Option<Token>;
-<<<<<<< HEAD
-    maybeParentId: Option<number>;
-    childNodeIds: number[];
-=======
->>>>>>> d4e83cb6
     maybeAstNode: Option<Ast.TNode>;
 }
 
@@ -51,6 +46,10 @@
     };
 }
 
+export function expectAstNode(astNodeById: Map<number, Ast.TNode>, nodeId: number): Ast.TNode {
+    return expectInMap<Ast.TNode>(astNodeById, nodeId, "astNodeById");
+}
+
 export function expectContextNode(contextNodeById: ContextNodeMap, nodeId: number): Node {
     return expectInMap<Node>(contextNodeById, nodeId, "contextNodeById");
 }
@@ -157,31 +156,6 @@
         state.leafNodeIds = [...leafNodeIds.slice(0, leafIndex), ...leafNodeIds.slice(leafIndex + 1)];
     }
 
-<<<<<<< HEAD
-    for (const childNodeId of node.childNodeIds) {
-        const child: Node = expectContextNode(nodesById, childNodeId);
-        child.maybeParentId = node.maybeParentId;
-    }
-
-    if (maybeParentId === undefined) {
-        return undefined;
-    }
-
-    const parentId: number = maybeParentId;
-    const parent: Node = expectContextNode(state.contextNodesById, parentId);
-    const parentChildNodeIds: number[] = parent.childNodeIds;
-    const parentChildNodeIndex: number = parentChildNodeIds.indexOf(nodeId);
-
-    if (parentChildNodeIndex === -1) {
-        throw new CommonError.InvariantError(
-            `nodeId ${nodeId} considers ${parentId} to be a parent, but isn't listed as a child of the parent.`,
-        );
-    }
-    parent.childNodeIds = [
-        ...parentChildNodeIds.slice(0, parentChildNodeIndex),
-        ...parentChildNodeIds.slice(parentChildNodeIndex + 1),
-    ];
-=======
     // Link the Node's parents to the node's children.
     const maybeParentNodeId: Option<number> = parentIdById.get(node.nodeId);
     const maybeChildIds: Option<ReadonlyArray<number>> = childIdsById.get(node.nodeId);
@@ -241,7 +215,6 @@
     contextNodeById.delete(node.nodeId);
     childIdsById.delete(node.nodeId);
     parentIdById.delete(node.nodeId);
->>>>>>> d4e83cb6
 
     return maybeParentNodeId !== undefined ? expectContextNode(contextNodeById, maybeParentNodeId) : undefined;
 }
