--- conflicted
+++ resolved
@@ -86,11 +86,7 @@
   "tokenKind_lessThan": "kisebb, mint operátor ('<')",
   "tokenKind_lessThanEqualTo": "kisebb vagy egyenlő ('<=')",
   "tokenKind_minus": "mínuszjel <'-'>",
-<<<<<<< HEAD
-  "tokenKind_nullCoalescing": "null egyesítés <'??'>",
-=======
   "tokenKind_nullCoalescingOperator": "null egyesítési operátor <'??'>",
->>>>>>> e58f4c4c
   "tokenKind_notEqual": "nem egyenlő ('<>')",
   "tokenKind_nullLiteral": "<'null'>",
   "tokenKind_numericLiteral": "numerikus literál",
