--- conflicted
+++ resolved
@@ -86,11 +86,7 @@
   "tokenKind_lessThan": "toán tử nhỏ hơn ('<')",
   "tokenKind_lessThanEqualTo": "toán tử nhỏ hơn hoặc bằng ('<=')",
   "tokenKind_minus": "trừ <'-'>",
-<<<<<<< HEAD
-  "tokenKind_nullCoalescing": "đã hợp nhất null <'??'>",
-=======
   "tokenKind_nullCoalescingOperator": "toán tử liên kết null <'??'>",
->>>>>>> e58f4c4c
   "tokenKind_notEqual": "toán tử không bằng ('<>')",
   "tokenKind_nullLiteral": "<'null'>",
   "tokenKind_numericLiteral": "ký tự số",
