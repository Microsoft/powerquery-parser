// Copyright (c) Microsoft Corporation.
// Licensed under the MIT license.

import { Inspection } from ".";
import { CommonError, Option, Result, ResultUtils } from "./common";
import { Inspected, TriedInspection } from "./inspection";
import { Lexer, LexError, LexerSnapshot, TriedLexerSnapshot } from "./lexer";
import {
    IParser,
    IParserState,
    IParserStateUtils,
    NodeIdMap,
    ParseError,
    ParseOk,
    ParserContext,
    TriedParse,
} from "./parser";

export type TriedLexParse = Result<LexParseOk, LexError.TLexError | ParseError.TParseError>;

export type TriedLexParseInspection = Result<LexParseInspectionOk, LexError.TLexError | ParseError.TParseError>;

export interface LexParseOk extends ParseOk {
    readonly lexerSnapshot: LexerSnapshot;
}

export interface LexParseInspectionOk extends Inspected {
    readonly triedParse: TriedParse;
}

export function tryLex(text: string): TriedLexerSnapshot {
    const state: Lexer.State = Lexer.stateFrom(text);
    const maybeErrorLineMap: Option<Lexer.ErrorLineMap> = Lexer.maybeErrorLineMap(state);
    if (maybeErrorLineMap) {
        const errorLineMap: Lexer.ErrorLineMap = maybeErrorLineMap;
        return ResultUtils.errFactory(new LexError.LexError(new LexError.ErrorLineMapError(errorLineMap)));
    }

    return LexerSnapshot.tryFrom(state);
}

export function tryParse(lexerSnapshot: LexerSnapshot, parser: IParser<IParserState>): TriedParse {
    const parserState: IParserState = IParserStateUtils.newState(lexerSnapshot);
    return parser.readDocument(parserState, parser);
}

export function tryInspection(triedParse: TriedParse, position: Inspection.Position): TriedInspection {
    let leafNodeIds: ReadonlyArray<number>;
    let nodeIdMapCollection: NodeIdMap.Collection;
    let maybeParseError: Option<ParseError.ParseError>;

    if (ResultUtils.isErr(triedParse)) {
        if (triedParse.error instanceof CommonError.CommonError) {
            // Returning triedParse /should/ be safe, but Typescript has a problem with it.
            // However, if I repackage the same error it satisfies the type check.
            // There's no harm in having to repackage the error, and by not casting it we can prevent
            // future regressions if TriedParse changes.
<<<<<<< HEAD
            return {
                kind: ResultKind.Err,
                error: triedParse.error,
            };
        } else {
            maybeParseError = triedParse.error;
=======
            return ResultUtils.errFactory(triedParse.error);
>>>>>>> 08fb79f8
        }

        const context: ParserContext.State = triedParse.error.context;
        leafNodeIds = context.leafNodeIds;
        nodeIdMapCollection = context.nodeIdMapCollection;
    } else {
        const parseOk: ParseOk = triedParse.value;
        leafNodeIds = parseOk.leafNodeIds;
        nodeIdMapCollection = parseOk.nodeIdMapCollection;
    }

    return Inspection.tryFrom(position, nodeIdMapCollection, leafNodeIds, maybeParseError);
}

export function tryLexParse(text: string, parser: IParser<IParserState>): TriedLexParse {
    const triedLexerSnapshot: TriedLexerSnapshot = tryLex(text);
    if (ResultUtils.isErr(triedLexerSnapshot)) {
        return triedLexerSnapshot;
    }
    const lexerSnapshot: LexerSnapshot = triedLexerSnapshot.value;

    const triedParse: TriedParse = tryParse(lexerSnapshot, parser);
    if (ResultUtils.isOk(triedParse)) {
        return ResultUtils.okFactory({
            ...triedParse.value,
            lexerSnapshot,
        });
    } else {
        return triedParse;
    }
}

export function tryLexParseInspection(
    text: string,
    parser: IParser<IParserState>,
    position: Inspection.Position,
): TriedLexParseInspection {
    const triedLexParse: TriedLexParse = tryLexParse(text, parser);
    if (ResultUtils.isErr(triedLexParse) && triedLexParse.error instanceof LexError.LexError) {
        return triedLexParse;
    }

    // The if statement above should remove LexError from the error type in Result<T, E>
    const casted: Result<
        LexParseOk,
        ParseError.TParseError | Exclude<LexError.TLexError, LexError.LexError>
    > = triedLexParse as Result<LexParseOk, ParseError.TParseError | Exclude<LexError.TLexError, LexError.LexError>>;
    const triedInspection: TriedInspection = tryInspection(casted, position);

    if (ResultUtils.isErr(triedInspection)) {
        return triedInspection;
    }

    return ResultUtils.okFactory({
        ...triedInspection.value,
        triedParse: casted,
    });
}<|MERGE_RESOLUTION|>--- conflicted
+++ resolved
@@ -55,16 +55,9 @@
             // However, if I repackage the same error it satisfies the type check.
             // There's no harm in having to repackage the error, and by not casting it we can prevent
             // future regressions if TriedParse changes.
-<<<<<<< HEAD
-            return {
-                kind: ResultKind.Err,
-                error: triedParse.error,
-            };
+            return ResultUtils.errFactory(triedParse.error);
         } else {
             maybeParseError = triedParse.error;
-=======
-            return ResultUtils.errFactory(triedParse.error);
->>>>>>> 08fb79f8
         }
 
         const context: ParserContext.State = triedParse.error.context;
