// Copyright (c) Microsoft Corporation.
// Licensed under the MIT license.

import { ResultUtils } from "../../common";
import { Ast, Constant } from "../../language";
import { LocalizationUtils } from "../../localization";
import { AncestryUtils, TXorNode, XorNodeKind } from "../../parser";
import { CommonSettings } from "../../settings";
import { ActiveNode, ActiveNodeUtils, TMaybeActiveNode } from "../activeNode";
import { PositionUtils } from "../position";
import { AutocompletePrimitiveType, TrailingToken, TriedAutocompletePrimitiveType } from "./commonTypes";

export function tryAutocompletePrimitiveType(
    settings: CommonSettings,
    maybeActiveNode: TMaybeActiveNode,
    maybeTrailingToken: TrailingToken | undefined,
): TriedAutocompletePrimitiveType {
<<<<<<< HEAD
    return ResultUtils.ensureResult(LocalizationUtils.getLocalizationTemplates(settings.locale), () => {
        return autocompletePrimitiveType(activeNode, maybeTrailingToken);
=======
    if (!ActiveNodeUtils.isSome(maybeActiveNode)) {
        return ResultUtils.okFactory([]);
    }

    return ResultUtils.ensureResult(LocalizationUtils.getLocalizationTemplates(settings.locale), () => {
        return autocompletePrimitiveType(maybeActiveNode, maybeTrailingToken);
>>>>>>> 9353a2bf
    });
}

function autocompletePrimitiveType(
    activeNode: ActiveNode,
    maybeTrailingToken: TrailingToken | undefined,
): AutocompletePrimitiveType {
    return filterRecommendations(traverseAncestors(activeNode), maybeTrailingToken);
}

function filterRecommendations(
    inspected: AutocompletePrimitiveType,
    maybeTrailingToken: TrailingToken | undefined,
): AutocompletePrimitiveType {
    if (maybeTrailingToken === undefined) {
        return inspected;
    }
    const trailingData: string = maybeTrailingToken.data;

    return inspected.filter((primitiveTypeConstantKind: Constant.PrimitiveTypeConstantKind) =>
        primitiveTypeConstantKind.startsWith(trailingData),
    );
}

function traverseAncestors(activeNode: ActiveNode): AutocompletePrimitiveType {
    if (activeNode.ancestry.length === 0) {
        return [];
    }

    const ancestry: ReadonlyArray<TXorNode> = activeNode.ancestry;

    const numAncestors: number = activeNode.ancestry.length;
    for (let index: number = 0; index < numAncestors; index += 1) {
        const parent: TXorNode = ancestry[index];
        const maybeChild: TXorNode | undefined = ancestry[index - 1];

        // If the node is a context PrimitiveType node,
        // which is created only when a primitive type was expected but there was nothing to parse.
        // `x as |`
        if (parent.kind === XorNodeKind.Context && parent.node.kind === Ast.NodeKind.PrimitiveType) {
            return Constant.PrimitiveTypeConstantKinds;
        }
        // If on the second attribute for TypePrimaryType.
        // `type |`
        else if (parent.node.kind === Ast.NodeKind.TypePrimaryType) {
            if (maybeChild === undefined) {
                return Constant.PrimitiveTypeConstantKinds;
            } else if (
                maybeChild.node.maybeAttributeIndex === 0 &&
                maybeChild.kind === XorNodeKind.Ast &&
                PositionUtils.isAfterAst(activeNode.position, maybeChild.node as Ast.TNode, true)
            ) {
                return Constant.PrimitiveTypeConstantKinds;
            }
        }
        // If on a FunctionExpression parameter.
        else if (
            parent.node.kind === Ast.NodeKind.Parameter &&
            AncestryUtils.maybeNthNextXor(ancestry, index, 4, [Ast.NodeKind.FunctionExpression]) !== undefined
        ) {
            // Things get messy when testing if it's on a nullable primitive type OR a primitive type.
            const maybeGrandchild: TXorNode | undefined = AncestryUtils.maybeNthPreviousXor(
                ancestry,
                index,
                2,
                undefined,
            );
            if (maybeGrandchild === undefined) {
                continue;
            }
            // On primitive type.
            // `(x as |) => 0`
            else if (
                maybeGrandchild.kind === XorNodeKind.Ast &&
                maybeGrandchild.node.kind === Ast.NodeKind.Constant &&
                maybeGrandchild.node.constantKind === Constant.KeywordConstantKind.As &&
                PositionUtils.isAfterAst(activeNode.position, maybeGrandchild.node, true)
            ) {
                return Constant.PrimitiveTypeConstantKinds;
            }
            // On nullable primitive type
            // `(x as nullable |) => 0`
            else if (maybeGrandchild.node.kind === Ast.NodeKind.NullablePrimitiveType) {
                const maybeGreatGreatGrandchild: TXorNode | undefined = AncestryUtils.maybeNthPreviousXor(
                    ancestry,
                    index,
                    3,
                    undefined,
                );
                if (maybeGreatGreatGrandchild?.node.kind === Ast.NodeKind.PrimitiveType) {
                    return Constant.PrimitiveTypeConstantKinds;
                }
            }
        }
    }

    return [];
}<|MERGE_RESOLUTION|>--- conflicted
+++ resolved
@@ -15,17 +15,12 @@
     maybeActiveNode: TMaybeActiveNode,
     maybeTrailingToken: TrailingToken | undefined,
 ): TriedAutocompletePrimitiveType {
-<<<<<<< HEAD
-    return ResultUtils.ensureResult(LocalizationUtils.getLocalizationTemplates(settings.locale), () => {
-        return autocompletePrimitiveType(activeNode, maybeTrailingToken);
-=======
     if (!ActiveNodeUtils.isSome(maybeActiveNode)) {
         return ResultUtils.okFactory([]);
     }
 
     return ResultUtils.ensureResult(LocalizationUtils.getLocalizationTemplates(settings.locale), () => {
         return autocompletePrimitiveType(maybeActiveNode, maybeTrailingToken);
->>>>>>> 9353a2bf
     });
 }
 
