// Copyright (c) Microsoft Corporation.
// Licensed under the MIT license.

import { ArrayUtils, ResultUtils } from "../../../common";
import { Ast, Keyword, Token } from "../../../language";
import { LocalizationUtils } from "../../../localization";
import { NodeIdMap, TXorNode, XorNodeKind, XorNodeUtils } from "../../../parser";
import { CommonSettings } from "../../../settings";
import { ActiveNode, ActiveNodeLeafKind, ActiveNodeUtils, TMaybeActiveNode } from "../../activeNode";
import { PositionUtils } from "../../position";
import { TrailingToken, TriedAutocompleteKeyword } from "../commonTypes";
import { autocompleteKeywordDefault } from "./autocompleteKeywordDefault";
import { autocompleteKeywordErrorHandlingExpression } from "./autocompleteKeywordErrorHandlingExpression";
import { autocompleteKeywordIdentifierPairedExpression } from "./autocompleteKeywordIdentifierPairedExpression";
import { autocompleteKeywordLetExpression } from "./autocompleteKeywordLetExpression";
import { autocompleteKeywordListExpression } from "./autocompleteKeywordListExpression";
import { autocompleteKeywordSectionMember } from "./autocompleteKeywordSectionMember";
import { autocompleteKeywordTrailingText } from "./autocompleteKeywordTrailingText";
import { ExpressionAutocomplete, InspectAutocompleteKeywordState } from "./commonTypes";

export function tryAutocompleteKeyword(
    settings: CommonSettings,
    nodeIdMapCollection: NodeIdMap.Collection,
    leafNodeIds: ReadonlyArray<number>,
    maybeActiveNode: TMaybeActiveNode,
    maybeTrailingToken: TrailingToken | undefined,
): TriedAutocompleteKeyword {
<<<<<<< HEAD
    if (!ActiveNodeUtils.isSome(maybeActiveNode)) {
=======
    if (!ActiveNodeUtils.isPositionInBounds(maybeActiveNode)) {
>>>>>>> 63cff053
        return ResultUtils.okFactory([...ExpressionAutocomplete, Keyword.KeywordKind.Section]);
    }

    return ResultUtils.ensureResult(LocalizationUtils.getLocalizationTemplates(settings.locale), () => {
        return autocompleteKeyword(nodeIdMapCollection, leafNodeIds, maybeActiveNode, maybeTrailingToken);
    });
}

export function autocompleteKeyword(
    nodeIdMapCollection: NodeIdMap.Collection,
    leafNodeIds: ReadonlyArray<number>,
    activeNode: ActiveNode,
    maybeTrailingToken: TrailingToken | undefined,
): ReadonlyArray<Keyword.KeywordKind> {
    const ancestryLeaf: TXorNode = ActiveNodeUtils.assertGetLeaf(activeNode);
    let maybePositionName: string | undefined;
    if (PositionUtils.isInXor(nodeIdMapCollection, activeNode.position, ancestryLeaf, false, true)) {
        if (activeNode.maybeIdentifierUnderPosition !== undefined) {
            maybePositionName = activeNode.maybeIdentifierUnderPosition.literal;
        }
        // Matches 'null', 'true', and 'false'.
        else if (
            ancestryLeaf.kind === XorNodeKind.Ast &&
            ancestryLeaf.node.kind === Ast.NodeKind.LiteralExpression &&
            (ancestryLeaf.node.literalKind === Ast.LiteralKind.Logical ||
                ancestryLeaf.node.literalKind === Ast.LiteralKind.Null)
        ) {
            maybePositionName = ancestryLeaf.node.literal;
        }
    }

    if (activeNode.ancestry.length < 2) {
        return filterRecommendations(handleConjunctions(activeNode, [], maybeTrailingToken), maybePositionName);
    }

    const state: InspectAutocompleteKeywordState = {
        nodeIdMapCollection,
        leafNodeIds,
        activeNode,
        maybeTrailingToken,
        parent: activeNode.ancestry[1],
        child: ActiveNodeUtils.assertGetLeaf(activeNode),
        ancestryIndex: 0,
    };

    const maybeEarlyExitInspected: ReadonlyArray<Keyword.KeywordKind> | undefined = maybeEdgeCase(
        state,
        maybeTrailingToken,
    );
    if (maybeEarlyExitInspected !== undefined) {
        return maybeEarlyExitInspected;
    }

    return filterRecommendations(
        handleConjunctions(state.activeNode, traverseAncestors(state), maybeTrailingToken),
        maybePositionName,
    );
}

const ConjunctionKeywords: ReadonlyArray<Keyword.KeywordKind> = [
    Keyword.KeywordKind.And,
    Keyword.KeywordKind.As,
    Keyword.KeywordKind.Is,
    Keyword.KeywordKind.Meta,
    Keyword.KeywordKind.Or,
];

// Travel the ancestry path in Active node in [parent, child] pairs.
// Without zipping the values we wouldn't know what we're completing for.
// For example 'if true |' gives us a pair something like [IfExpression, Constant].
// We can now know we failed to parse a 'then' constant.
function traverseAncestors(state: InspectAutocompleteKeywordState): ReadonlyArray<Keyword.KeywordKind> {
    const ancestry: ReadonlyArray<TXorNode> = state.activeNode.ancestry;
    const numNodes: number = ancestry.length;

    let maybeInspected: ReadonlyArray<Keyword.KeywordKind> | undefined;
    for (let ancestryIndex: number = 1; ancestryIndex < numNodes; ancestryIndex += 1) {
        state.ancestryIndex = ancestryIndex;
        state.parent = ancestry[ancestryIndex];
        state.child = ancestry[ancestryIndex - 1];

        switch (state.parent.node.kind) {
            case Ast.NodeKind.ErrorHandlingExpression:
                maybeInspected = autocompleteKeywordErrorHandlingExpression(state);
                break;

            case Ast.NodeKind.IdentifierPairedExpression:
                maybeInspected = autocompleteKeywordIdentifierPairedExpression(state);
                break;

            case Ast.NodeKind.LetExpression:
                maybeInspected = autocompleteKeywordLetExpression(state);
                break;

            case Ast.NodeKind.ListExpression:
                maybeInspected = autocompleteKeywordListExpression(state);
                break;

            case Ast.NodeKind.SectionMember:
                maybeInspected = autocompleteKeywordSectionMember(state);
                break;

            default:
                maybeInspected = autocompleteKeywordDefault(state);
        }

        if (maybeInspected !== undefined) {
            return maybeInspected;
        }
    }

    return [];
}

function maybeEdgeCase(
    state: InspectAutocompleteKeywordState,
    maybeTrailingToken: TrailingToken | undefined,
): ReadonlyArray<Keyword.KeywordKind> | undefined {
    const activeNode: ActiveNode = state.activeNode;
    const ancestry: ReadonlyArray<TXorNode> = activeNode.ancestry;
    let maybeInspected: ReadonlyArray<Keyword.KeywordKind> | undefined;

    // The user is typing in a new file, which the parser defaults to searching for an identifier.
    // `l|` -> `let`
    if (
        maybeTrailingToken === undefined &&
        ancestry.length === 2 &&
        ancestry[0].kind === XorNodeKind.Ast &&
        ancestry[0].node.kind === Ast.NodeKind.Identifier &&
        ancestry[1].node.kind === Ast.NodeKind.IdentifierExpression
    ) {
        const identifier: string = ancestry[0].node.literal;
        maybeInspected = Keyword.StartOfDocumentKeywords.filter((keywordKind: Keyword.KeywordKind) =>
            keywordKind.startsWith(identifier),
        );
    }

    // `(_ |) => _` -> `(_ as) => _`
    else if (
        ancestry[0].kind === XorNodeKind.Ast &&
        ancestry[0].node.kind === Ast.NodeKind.Identifier &&
        ancestry[1].node.kind === Ast.NodeKind.Parameter &&
        PositionUtils.isAfterAst(activeNode.position, ancestry[0].node, true)
    ) {
        maybeInspected = [Keyword.KeywordKind.As];
    }

    // `(foo a|) => foo` -> `(foo as) => foo
    else if (
        maybeTrailingToken?.data === "a" &&
        ancestry[0].kind === XorNodeKind.Context &&
        ancestry[0].node.kind === Ast.NodeKind.Constant &&
        ancestry[1].node.kind === Ast.NodeKind.ParameterList &&
        ancestry[2].node.kind === Ast.NodeKind.FunctionExpression
    ) {
        maybeInspected = [Keyword.KeywordKind.As];
    }

    return maybeInspected;
}

function filterRecommendations(
    inspected: ReadonlyArray<Keyword.KeywordKind>,
    maybePositionName: string | undefined,
): ReadonlyArray<Keyword.KeywordKind> {
    if (maybePositionName === undefined) {
        return inspected;
    }

    const positionName: string = maybePositionName;
    return inspected.filter((kind: Keyword.KeywordKind) => kind.startsWith(positionName));
}

function handleConjunctions(
    activeNode: ActiveNode,
    inspected: ReadonlyArray<Keyword.KeywordKind>,
    maybeTrailingToken: TrailingToken | undefined,
): ReadonlyArray<Keyword.KeywordKind> {
    if (
        activeNode.leafKind !== ActiveNodeLeafKind.AfterAstNode &&
        activeNode.leafKind !== ActiveNodeLeafKind.ContextNode
    ) {
        return inspected;
    }

    // Might be a section document.
    // `[x=1] s`
    // `[x=1] |`
    if (
        activeNode.ancestry.length === 2 &&
        activeNode.ancestry[1].kind === XorNodeKind.Ast &&
        activeNode.ancestry[1].node.kind === Ast.NodeKind.RecordExpression
    ) {
        if (maybeTrailingToken === undefined) {
            return ArrayUtils.concatUnique(inspected, [Keyword.KeywordKind.Section]);
        } else if (
            maybeTrailingToken.kind === Token.TokenKind.Identifier &&
            PositionUtils.isInToken(activeNode.position, maybeTrailingToken, true, true)
        ) {
            return autocompleteKeywordTrailingText(inspected, maybeTrailingToken, [Keyword.KeywordKind.Section]);
        }
    }

    const activeNodeLeaf: TXorNode = ActiveNodeUtils.assertGetLeaf(activeNode);
    // `let x = 1 a|`
    if (maybeTrailingToken !== undefined && maybeTrailingToken.isInOrOnPosition) {
        return autocompleteKeywordTrailingText(inspected, maybeTrailingToken, undefined);
    }
    // `let x = |`
    // `let x = 1|`
    // `let x = 1 | a`
    else if (XorNodeUtils.isTUnaryType(activeNodeLeaf)) {
        // `let x = 1 | a`
        if (
            maybeTrailingToken !== undefined &&
            PositionUtils.isAfterTokenPosition(activeNode.position, maybeTrailingToken.positionStart, false)
        ) {
            return inspected;
        }
        // `let x = 1|`
        else if (activeNodeLeaf.kind === XorNodeKind.Ast) {
            return ArrayUtils.concatUnique(inspected, ConjunctionKeywords);
        }
        // `let x = |`
        else {
            return inspected;
        }
    } else {
        return inspected;
    }
}<|MERGE_RESOLUTION|>--- conflicted
+++ resolved
@@ -25,11 +25,7 @@
     maybeActiveNode: TMaybeActiveNode,
     maybeTrailingToken: TrailingToken | undefined,
 ): TriedAutocompleteKeyword {
-<<<<<<< HEAD
-    if (!ActiveNodeUtils.isSome(maybeActiveNode)) {
-=======
     if (!ActiveNodeUtils.isPositionInBounds(maybeActiveNode)) {
->>>>>>> 63cff053
         return ResultUtils.okFactory([...ExpressionAutocomplete, Keyword.KeywordKind.Section]);
     }
 
