// Copyright (c) Microsoft Corporation.
// Licensed under the MIT license.

import { Assert, CommonError, ResultUtils } from "../../common";
import { Ast, Token, Type } from "../../language";
import { LexerSnapshot } from "../../lexer";
import { LocalizationUtils } from "../../localization";
import {
    IParser,
    IParserState,
    NodeIdMap,
    NodeIdMapIterator,
    NodeIdMapUtils,
    ParseError,
    TXorNode,
    XorNodeKind,
    XorNodeUtils,
} from "../../parser";
import { ParseSettings } from "../../settings";
import { ActiveNode, ActiveNodeUtils, TMaybeActiveNode } from "../activeNode";
import { Position, PositionUtils } from "../position";
import { TriedType, tryType } from "../type";
import { TypeCache } from "../type/commonTypes";
import {
    AdditionalParse,
    AutocompleteFieldAccess,
    AutocompleteItem,
    InspectedFieldAccess,
    TriedAutocompleteFieldAccess,
} from "./commonTypes";

export function tryAutocompleteFieldAccess<S extends IParserState = IParserState>(
    parseSettings: ParseSettings<S>,
    parserState: S,
    maybeActiveNode: TMaybeActiveNode,
    typeCache: TypeCache,
    maybeParseError: ParseError.ParseError | undefined,
): TriedAutocompleteFieldAccess {
<<<<<<< HEAD
    if (!ActiveNodeUtils.isSome(maybeActiveNode)) {
=======
    if (!ActiveNodeUtils.isPositionInBounds(maybeActiveNode)) {
>>>>>>> 63cff053
        return ResultUtils.okFactory(undefined);
    }

    return ResultUtils.ensureResult(LocalizationUtils.getLocalizationTemplates(parseSettings.locale), () => {
        return autocompleteFieldAccess(parseSettings, parserState, maybeActiveNode, typeCache, maybeParseError);
    });
}

const AllowedExtendedTypeKindsForFieldEntries: ReadonlyArray<Type.ExtendedTypeKind> = [
    Type.ExtendedTypeKind.AnyUnion,
    Type.ExtendedTypeKind.DefinedRecord,
    Type.ExtendedTypeKind.DefinedTable,
];

const AllowedTrailingOpenWrapperConstants: ReadonlyArray<Token.TokenKind> = [
    Token.TokenKind.LeftBrace,
    Token.TokenKind.LeftBracket,
];

const FieldAccessNodeKinds: ReadonlyArray<Ast.NodeKind> = [Ast.NodeKind.FieldSelector, Ast.NodeKind.FieldProjection];

function autocompleteFieldAccess<S extends IParserState = IParserState>(
    parseSettings: ParseSettings<S>,
    parserState: S,
    activeNode: ActiveNode,
    typeCache: TypeCache,
    maybeParseError: ParseError.ParseError | undefined,
): AutocompleteFieldAccess | undefined {
    let maybeInspectedFieldAccess: InspectedFieldAccess | undefined = undefined;

    // Option 1: Find a field access node in the ancestry.
    let maybeFieldAccessAncestor: TXorNode | undefined;
    for (const ancestor of activeNode.ancestry) {
        if (FieldAccessNodeKinds.includes(ancestor.node.kind)) {
            maybeFieldAccessAncestor = ancestor;
        }
    }
    if (maybeFieldAccessAncestor !== undefined) {
        maybeInspectedFieldAccess = inspectFieldAccess(
            parserState.lexerSnapshot,
            parserState.contextState.nodeIdMapCollection,
            activeNode.position,
            maybeFieldAccessAncestor,
        );
    }

    // Option 2: The field access is part of a trailing expression.
    let hasTrailingOpenConstant: boolean;
    if (maybeParseError !== undefined) {
        const maybeTrailingToken: Token.Token | undefined = ParseError.maybeTokenFrom(maybeParseError.innerError);
        hasTrailingOpenConstant =
            maybeTrailingToken !== undefined &&
            AllowedTrailingOpenWrapperConstants.includes(maybeTrailingToken.kind) &&
            PositionUtils.isAfterTokenPosition(activeNode.position, maybeTrailingToken.positionStart, true);
    } else {
        hasTrailingOpenConstant = false;
    }

    if (hasTrailingOpenConstant === true) {
        // From the starting open constant run a few new parse runs and return the run which parsed the most tokens.
        const maybeParsedFieldAccess: AdditionalParse | undefined = maybeParseFieldAccessFromParse<S>(
            parseSettings,
            parserState,
        );
        // Neither parse was succesful.
        if (maybeParsedFieldAccess === undefined) {
            return undefined;
        }
        maybeInspectedFieldAccess = inspectFieldAccess(
            maybeParsedFieldAccess.parserState.lexerSnapshot,
            maybeParsedFieldAccess.parserState.contextState.nodeIdMapCollection,
            activeNode.position,
            maybeParsedFieldAccess.root,
        );
    }

    // No field access was found, or the field access reports no autocomplete is possible.
    // Eg. `[x = 1][x |]`
    if (maybeInspectedFieldAccess === undefined || maybeInspectedFieldAccess.isAutocompleteAllowed === false) {
        return undefined;
    }
    const inspectedFieldAccess: InspectedFieldAccess = maybeInspectedFieldAccess;

    // Don't waste time on type analysis if the field access
    // reports inspection it's in an invalid autocomplete location.
    if (inspectedFieldAccess.isAutocompleteAllowed === false) {
        return undefined;
    }

    // After a field access was found then find the field it's accessing and inspect the field's type.
    // This is delayed until after the field access because running static type analysis on an
    // arbitrary field could be costly.
    const nodeIdMapCollection: NodeIdMap.Collection = parserState.contextState.nodeIdMapCollection;
    const maybeField: TXorNode | undefined = maybeTypablePrimaryExpression(
        nodeIdMapCollection,
        activeNode,
        hasTrailingOpenConstant,
    );
    if (maybeField === undefined) {
        return undefined;
    }
    const field: TXorNode = maybeField;

    const triedFieldType: TriedType = tryType(
        parseSettings,
        nodeIdMapCollection,
        parserState.contextState.leafNodeIds,
        field.node.id,
        typeCache,
    );
    if (ResultUtils.isErr(triedFieldType)) {
        throw triedFieldType.error;
    }
    const fieldType: Type.TType = triedFieldType.value;

    // We can only autocomplete a field access if we know what fields are present.
    const fieldEntries: ReadonlyArray<[string, Type.TType]> = fieldEntriesFromFieldType(fieldType);
    if (fieldEntries.length === 0) {
        return undefined;
    }

    return {
        field,
        fieldType,
        inspectedFieldAccess,
        autocompleteItems: autoCompleteItemsFactory(fieldEntries, inspectedFieldAccess),
    };
}

function fieldEntriesFromFieldType(type: Type.TType): ReadonlyArray<[string, Type.TType]> {
    switch (type.maybeExtendedKind) {
        case Type.ExtendedTypeKind.AnyUnion: {
            let fields: [string, Type.TType][] = [];
            for (const field of type.unionedTypePairs) {
                if (
                    field.maybeExtendedKind &&
                    AllowedExtendedTypeKindsForFieldEntries.includes(field.maybeExtendedKind)
                ) {
                    fields = fields.concat(fieldEntriesFromFieldType(field));
                }
            }

            return fields;
        }

        case Type.ExtendedTypeKind.DefinedRecord:
        case Type.ExtendedTypeKind.DefinedTable:
            return [...type.fields.entries()];

        default:
            return [];
    }
}

function inspectFieldAccess(
    lexerSnapshot: LexerSnapshot,
    nodeIdMapCollection: NodeIdMap.Collection,
    position: Position,
    fieldAccess: TXorNode,
): InspectedFieldAccess {
    switch (fieldAccess.node.kind) {
        case Ast.NodeKind.FieldProjection:
            return inspectFieldProjection(lexerSnapshot, nodeIdMapCollection, position, fieldAccess);

        case Ast.NodeKind.FieldSelector:
            return inspectFieldSelector(lexerSnapshot, nodeIdMapCollection, position, fieldAccess);

        default:
            const details: {} = {
                nodeId: fieldAccess.node.id,
                nodeKind: fieldAccess.node.kind,
            };
            throw new CommonError.InvariantError(
                `fieldAccess should be either ${Ast.NodeKind.FieldProjection} or ${Ast.NodeKind.FieldSelector}`,
                details,
            );
    }
}

function inspectFieldProjection(
    lexerSnapshot: LexerSnapshot,
    nodeIdMapCollection: NodeIdMap.Collection,
    position: Position,
    fieldProjection: TXorNode,
): InspectedFieldAccess {
    let isAutocompleteAllowed: boolean = false;
    let maybeIdentifierUnderPosition: string | undefined;
    const fieldNames: string[] = [];

    for (const fieldSelector of NodeIdMapIterator.iterFieldProjection(nodeIdMapCollection, fieldProjection)) {
        const inspectedFieldSelector: InspectedFieldAccess = inspectFieldSelector(
            lexerSnapshot,
            nodeIdMapCollection,
            position,
            fieldSelector,
        );
        if (
            inspectedFieldSelector.isAutocompleteAllowed === true ||
            inspectedFieldSelector.maybeIdentifierUnderPosition !== undefined
        ) {
            isAutocompleteAllowed = true;
            maybeIdentifierUnderPosition = inspectedFieldSelector.maybeIdentifierUnderPosition;
        }
        fieldNames.push(...inspectedFieldSelector.fieldNames);
    }

    return {
        isAutocompleteAllowed,
        maybeIdentifierUnderPosition,
        fieldNames,
    };
}

function inspectFieldSelector(
    lexerSnapshot: LexerSnapshot,
    nodeIdMapCollection: NodeIdMap.Collection,
    position: Position,
    fieldSelector: TXorNode,
): InspectedFieldAccess {
    const children: ReadonlyArray<number> | undefined = nodeIdMapCollection.childIdsById.get(fieldSelector.node.id);
    if (children === undefined || children.length < 2) {
        return {
            isAutocompleteAllowed: PositionUtils.isInXor(nodeIdMapCollection, position, fieldSelector, true, true),
            maybeIdentifierUnderPosition: undefined,
            fieldNames: [],
        };
    }

    const generalizedIdentifierId: number = children[1];
    const generalizedIdentifierXor: TXorNode = NodeIdMapUtils.assertGetXor(
        nodeIdMapCollection,
        generalizedIdentifierId,
    );
    Assert.isTrue(
        generalizedIdentifierXor.node.kind === Ast.NodeKind.GeneralizedIdentifier,
        "generalizedIdentifier.node.kind === Ast.NodeKind.GeneralizedIdentifier",
    );

    switch (generalizedIdentifierXor.kind) {
        case XorNodeKind.Ast: {
            const generalizedIdentifier: Ast.GeneralizedIdentifier = generalizedIdentifierXor.node as Ast.GeneralizedIdentifier;
            const isPositionInIdentifier: boolean = PositionUtils.isInAst(position, generalizedIdentifier, true, true);
            return {
                isAutocompleteAllowed: isPositionInIdentifier,
                maybeIdentifierUnderPosition:
                    isPositionInIdentifier === true ? generalizedIdentifier.literal : undefined,
                fieldNames: [generalizedIdentifier.literal],
            };
        }

        case XorNodeKind.Context: {
            // TODO [Autocomplete]:
            // This doesn't take into account of generalized identifiers consisting of multiple tokens.
            // Eg. `foo[bar baz]` or `foo[#"bar baz"].
            const openBracketConstant: Ast.TNode = NodeIdMapUtils.assertGetChildAstByAttributeIndex(
                nodeIdMapCollection,
                fieldSelector.node.id,
                0,
                [Ast.NodeKind.Constant],
            );
            const maybeNextTokenPosition: Token.TokenPosition =
                lexerSnapshot.tokens[openBracketConstant.tokenRange.tokenIndexEnd + 1]?.positionStart;

            const isAutocompleteAllowed: boolean =
                PositionUtils.isAfterAst(position, openBracketConstant, false) &&
                (maybeNextTokenPosition === undefined ||
                    PositionUtils.isOnTokenPosition(position, maybeNextTokenPosition) ||
                    PositionUtils.isBeforeTokenPosition(position, maybeNextTokenPosition, true));

            return {
                isAutocompleteAllowed,
                maybeIdentifierUnderPosition: undefined,
                fieldNames: [],
            };
        }

        default:
            throw Assert.isNever(generalizedIdentifierXor);
    }
}

function autoCompleteItemsFactory(
    fieldEntries: ReadonlyArray<[string, Type.TType]>,
    inspectedFieldAccess: InspectedFieldAccess,
): ReadonlyArray<AutocompleteItem> {
    const fieldAccessNames: ReadonlyArray<string> = inspectedFieldAccess.fieldNames;

    const possibleAutocompleteItems: AutocompleteItem[] = [];

    const maybeIdentifierUnderPosition: string | undefined = inspectedFieldAccess.maybeIdentifierUnderPosition;
    for (const [key, type] of fieldEntries) {
        if (fieldAccessNames.includes(key) === true) {
            continue;
        }

        if (maybeIdentifierUnderPosition === undefined || key.indexOf(maybeIdentifierUnderPosition) === 0) {
            possibleAutocompleteItems.push({
                key,
                type,
            });
        }
    }

    return possibleAutocompleteItems;
}

function maybeTypablePrimaryExpression(
    nodeIdMapCollection: NodeIdMap.Collection,
    activeNode: ActiveNode,
    hasTrailingOpenConstant: boolean,
): TXorNode | undefined {
    const ancestry: ReadonlyArray<TXorNode> = activeNode.ancestry;
    const numAncestors: number = ancestry.length;

    let maybeContiguousPrimaryExpression: TXorNode | undefined;
    let matchingContiguousPrimaryExpression: boolean = true;
    for (let index: number = 0; index < numAncestors; index += 1) {
        const xorNode: TXorNode = ancestry[index];

        if (xorNode.node.kind === Ast.NodeKind.RecursivePrimaryExpression) {
            // The previous ancestor must be an attribute of Rpe, which is either its head or ArrrayWrapper.
            const xorNodeBeforeRpe: TXorNode = ancestry[index - 1];

            // The previous ancestor is the head. This should only happen if a trailing open bracket exists.
            // Eg. `foo[|`
            if (xorNodeBeforeRpe.node.maybeAttributeIndex === 0) {
                // Only valid if there's a trailing bracket, Eg. `foo[|`
                if (hasTrailingOpenConstant === true) {
                    // Return Rpe.head.
                    return xorNodeBeforeRpe;
                }

                // There's nothing we can do.
                else {
                    break;
                }
            }
            // Else the previous ancestor is the ArrayWrapper.
            // Return the head if its attribute index is 0, otherwise the (n - 1) element in ArrayWrapper.
            else {
                const maybeChildrenForArrayWrapper:
                    | ReadonlyArray<number>
                    | undefined = nodeIdMapCollection.childIdsById.get(xorNodeBeforeRpe.node.id);

                // If the ArrayWrapper has no children.
                if (maybeChildrenForArrayWrapper === undefined) {
                    // If there's a trailing bracket then we can return the head, else nothing.
                    // Eg. `foo[|`
                    return hasTrailingOpenConstant === false
                        ? undefined
                        : NodeIdMapUtils.assertGetChildXorByAttributeIndex(
                              nodeIdMapCollection,
                              xorNode.node.id,
                              0,
                              undefined,
                          );
                }
                // Else if there's a single child then conditionally shift left or remain in place.
                else if (maybeChildrenForArrayWrapper.length === 1) {
                    // If an unparsed trailing open bracket exists then don't shift to the left.
                    if (hasTrailingOpenConstant === true) {
                        return ancestry[index - 2];
                    }
                    // Otherwise return the previous sibling, meaning the head.
                    else {
                        return NodeIdMapUtils.assertGetChildXorByAttributeIndex(
                            nodeIdMapCollection,
                            xorNode.node.id,
                            0,
                            undefined,
                        );
                    }
                }
                // Else shift one to the left.
                else {
                    return NodeIdMapUtils.assertGetChildXorByAttributeIndex(
                        nodeIdMapCollection,
                        xorNodeBeforeRpe.node.id,
                        maybeChildrenForArrayWrapper.length - 2,
                        undefined,
                    );
                }
            }
        } else if (matchingContiguousPrimaryExpression && XorNodeUtils.isTPrimaryExpression(xorNode)) {
            maybeContiguousPrimaryExpression = xorNode;
        } else {
            matchingContiguousPrimaryExpression = false;
        }
    }

    return maybeContiguousPrimaryExpression;
}

function maybeParseFieldAccessFromParse<S extends IParserState = IParserState>(
    parseSettings: ParseSettings<S>,
    parserState: S,
): AdditionalParse | undefined {
    const parseFns: ReadonlyArray<(parseSettings: ParseSettings<S>, parserState: S) => AdditionalParse> = [
        parseFieldProjection,
        parseFieldSelection,
    ];

    let maybeBestMatch: AdditionalParse | undefined;
    for (const fn of parseFns) {
        const attempt: AdditionalParse = fn(parseSettings, parserState);
        maybeBestMatch = betterFieldAccessMatch(maybeBestMatch, attempt);
    }

    return maybeBestMatch;
}

function parseFieldProjection<S extends IParserState = IParserState>(
    parseSettings: ParseSettings<S>,
    parserState: S,
): AdditionalParse {
    return tryParseFieldAccess<Ast.FieldProjection, S>(
        parseSettings,
        parserState,
        parseSettings.parser.readFieldProjection,
    );
}

function parseFieldSelection<S extends IParserState = IParserState>(
    parseSettings: ParseSettings<S>,
    parserState: S,
): AdditionalParse {
    return tryParseFieldAccess<Ast.FieldSelector, S>(
        parseSettings,
        parserState,
        parseSettings.parser.readFieldSelection,
    );
}

function tryParseFieldAccess<T extends Ast.FieldProjection | Ast.FieldSelector, S extends IParserState = IParserState>(
    parseSettings: ParseSettings<S>,
    parserState: S,
    parseFn: (state: S, parser: IParser<S>) => T,
): AdditionalParse {
    const newState: S = parseSettings.parserStateFactory(
        parserState.maybeCancellationToken,
        parserState.lexerSnapshot,
        parserState.tokenIndex,
        parseSettings.locale,
    );

    try {
        const ast: T = parseFn(newState, parseSettings.parser);
        return {
            root: XorNodeUtils.astFactory(ast),
            parserState: newState,
            maybeParseError: undefined,
        };
    } catch (error) {
        if (CommonError.isTInnerCommonError(error)) {
            throw error;
        } else if (!ParseError.isTInnerParseError(error)) {
            throw new CommonError.InvariantError(`unknown error was thrown`, { error });
        }
        const innerParseError: ParseError.TInnerParseError = error;

        return {
            root: XorNodeUtils.contextFactory(Assert.asDefined(newState.contextState.maybeRoot)),
            parserState: newState,
            maybeParseError: new ParseError.ParseError(innerParseError, newState),
        };
    }
}

function betterFieldAccessMatch(
    maybeBestFieldAccess: AdditionalParse | undefined,
    currentFieldAccess: AdditionalParse,
): AdditionalParse {
    if (maybeBestFieldAccess === undefined) {
        return currentFieldAccess;
    }

    const currentTokenIndex: number = tokenIndexFromParseFieldAccess(currentFieldAccess);
    const bestTokenIndex: number = tokenIndexFromParseFieldAccess(maybeBestFieldAccess);

    // Prioritize FieldSelector over FieldProjection.
    // Eg. `foo[|` is more likely to be a selection
    if (currentTokenIndex === bestTokenIndex && currentFieldAccess.root.node.kind === Ast.NodeKind.FieldSelector) {
        return currentFieldAccess;
    } else if (currentTokenIndex > bestTokenIndex) {
        return currentFieldAccess;
    } else {
        return maybeBestFieldAccess;
    }
}

function tokenIndexFromParseFieldAccess(parsedFieldAccess: AdditionalParse): number {
    return parsedFieldAccess.maybeParseError === undefined
        ? Number.MAX_SAFE_INTEGER
        : parsedFieldAccess.maybeParseError.state.tokenIndex;
}<|MERGE_RESOLUTION|>--- conflicted
+++ resolved
@@ -36,11 +36,7 @@
     typeCache: TypeCache,
     maybeParseError: ParseError.ParseError | undefined,
 ): TriedAutocompleteFieldAccess {
-<<<<<<< HEAD
-    if (!ActiveNodeUtils.isSome(maybeActiveNode)) {
-=======
     if (!ActiveNodeUtils.isPositionInBounds(maybeActiveNode)) {
->>>>>>> 63cff053
         return ResultUtils.okFactory(undefined);
     }
 
