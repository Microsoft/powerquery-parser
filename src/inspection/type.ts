--- conflicted
+++ resolved
@@ -253,13 +253,8 @@
     parentXorNode: TXorNode,
     attributeIndex: number,
 ): Type.TType {
-<<<<<<< HEAD
-    const maybeXorNode: undefined | TXorNode = NodeIdMapUtils.maybeXorChildByAttributeIndex(
+    const maybeXorNode: TXorNode | undefined = NodeIdMapUtils.maybeXorChildByAttributeIndex(
         state.nodeIdMapCollection,
-=======
-    const maybeXorNode: TXorNode | undefined = NodeIdMapUtils.maybeXorChildByAttributeIndex(
-        nodeIdMapCollection,
->>>>>>> d0e5b6ee
         parentXorNode.node.id,
         attributeIndex,
         undefined,
@@ -400,7 +395,6 @@
     }
 }
 
-<<<<<<< HEAD
 function translateIdentifier(state: ScopeTypeInspectionState, xorNode: TXorNode): Type.TType {
     const maybeErr: undefined | CommonError.InvariantError = NodeIdMapUtils.testAstNodeKind(
         xorNode,
@@ -441,14 +435,6 @@
 
 function translateIfExpression(state: ScopeTypeInspectionState, xorNode: TXorNode): Type.TType {
     const maybeErr: undefined | CommonError.InvariantError = NodeIdMapUtils.testAstNodeKind(
-=======
-function translateIfExpression(
-    nodeIdMapCollection: NodeIdMap.Collection,
-    scopeTypeMap: ScopeTypeCacheMap,
-    xorNode: TXorNode,
-): Type.TType {
-    const maybeErr: CommonError.InvariantError | undefined = NodeIdMapUtils.testAstNodeKind(
->>>>>>> d0e5b6ee
         xorNode,
         Ast.NodeKind.IfExpression,
     );
@@ -498,7 +484,6 @@
     }
 }
 
-<<<<<<< HEAD
 function translateRecursivePrimaryExpression(state: ScopeTypeInspectionState, xorNode: TXorNode): Type.TType {
     const maybeErr: undefined | CommonError.InvariantError = NodeIdMapUtils.testAstNodeKind(
         xorNode,
@@ -545,14 +530,6 @@
 
 function translateUnaryExpression(state: ScopeTypeInspectionState, xorNode: TXorNode): Type.TType {
     const maybeErr: undefined | CommonError.InvariantError = NodeIdMapUtils.testAstNodeKind(
-=======
-function translateUnaryExpression(
-    nodeIdMapCollection: NodeIdMap.Collection,
-    scopeTypeMap: ScopeTypeCacheMap,
-    xorNode: TXorNode,
-): Type.TType {
-    const maybeErr: CommonError.InvariantError | undefined = NodeIdMapUtils.testAstNodeKind(
->>>>>>> d0e5b6ee
         xorNode,
         Ast.NodeKind.UnaryExpression,
     );
