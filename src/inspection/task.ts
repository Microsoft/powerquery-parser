<<<<<<< HEAD
import { Assert, ResultUtils } from "../common";
import { Keyword } from "../language";
=======
import { ResultUtils } from "../common";
>>>>>>> 9353a2bf
import { TriedExpectedType, tryExpectedType } from "../language/type/expectedType";
import { AncestryUtils, IParserState, NodeIdMap, ParseError, TXorNode } from "../parser";
import { ParseSettings } from "../settings";
import { ActiveNode, ActiveNodeUtils, TMaybeActiveNode } from "./activeNode";
import { autocomplete } from "./autocomplete";
import { Inspection } from "./commonTypes";
import { TriedInvokeExpression, tryInvokeExpression } from "./invokeExpression";
import { Position } from "./position";
import { ScopeById, TriedNodeScope, tryNodeScope } from "./scope";
import { TriedScopeType, tryScopeType } from "./type";
import { TypeCache } from "./type/commonTypes";

export function inspection<S extends IParserState = IParserState>(
    parseSettings: ParseSettings<S>,
    parserState: S,
    maybeParseError: ParseError.ParseError<S> | undefined,
    position: Position,
): Inspection {
    const nodeIdMapCollection: NodeIdMap.Collection = parserState.contextState.nodeIdMapCollection;
    const leafNodeIds: ReadonlyArray<number> = parserState.contextState.leafNodeIds;

    // We should only get an undefined for activeNode iff the document is empty
    const maybeActiveNode: TMaybeActiveNode = ActiveNodeUtils.maybeActiveNode(
        nodeIdMapCollection,
        leafNodeIds,
        position,
    );
<<<<<<< HEAD
    if (maybeActiveNode === undefined) {
        return ResultUtils.okFactory({
            maybeActiveNode,
            autocomplete: {
                triedFieldAccess: ResultUtils.okFactory(undefined),
                triedKeyword: ResultUtils.okFactory(Keyword.StartOfDocumentKeywords),
                triedLanguageConstant: ResultUtils.okFactory(undefined),
                triedPrimitiveType: ResultUtils.okFactory([]),
            },
            maybeInvokeExpression: undefined,
            nodeScope: new Map(),
            scopeType: new Map(),
            maybeExpectedType: undefined,
        });
    }
    const activeNode: ActiveNode = maybeActiveNode;
    const ancestry: ReadonlyArray<TXorNode> = maybeActiveNode.ancestry;
    const ancestryLeaf: TXorNode = AncestryUtils.assertGetLeaf(ancestry);
=======
>>>>>>> 9353a2bf

    const triedInvokeExpression: TriedInvokeExpression = tryInvokeExpression(
        parseSettings,
        nodeIdMapCollection,
        maybeActiveNode,
    );

    // Creating caches that are shared across inspections.
    const scopeById: ScopeById = new Map();
    const typeCache: TypeCache = {
        scopeById,
        typeById: new Map(),
    };

    let triedNodeScope: TriedNodeScope;
    let triedScopeType: TriedScopeType;
    let triedExpectedType: TriedExpectedType;
    if (ActiveNodeUtils.isSome(maybeActiveNode)) {
        const activeNode: ActiveNode = maybeActiveNode;

        triedNodeScope = tryNodeScope(
            parseSettings,
            nodeIdMapCollection,
            leafNodeIds,
            activeNode.ancestry[0].node.id,
            scopeById,
        );

        const ancestryLeaf: TXorNode = AncestryUtils.assertGetLeaf(activeNode.ancestry);
        triedScopeType = tryScopeType(parseSettings, nodeIdMapCollection, leafNodeIds, ancestryLeaf.node.id, typeCache);

        triedExpectedType = tryExpectedType(parseSettings, activeNode);
    } else {
        triedNodeScope = ResultUtils.okFactory(new Map());
        triedScopeType = ResultUtils.okFactory(new Map());
        triedExpectedType = ResultUtils.okFactory(undefined);
    }

    return {
        maybeActiveNode,
        autocomplete: autocomplete(parseSettings, parserState, typeCache, maybeActiveNode, maybeParseError),
        triedInvokeExpression,
        triedNodeScope,
        triedScopeType,
        triedExpectedType,
    };
}<|MERGE_RESOLUTION|>--- conflicted
+++ resolved
@@ -1,9 +1,4 @@
-<<<<<<< HEAD
-import { Assert, ResultUtils } from "../common";
-import { Keyword } from "../language";
-=======
 import { ResultUtils } from "../common";
->>>>>>> 9353a2bf
 import { TriedExpectedType, tryExpectedType } from "../language/type/expectedType";
 import { AncestryUtils, IParserState, NodeIdMap, ParseError, TXorNode } from "../parser";
 import { ParseSettings } from "../settings";
@@ -31,27 +26,6 @@
         leafNodeIds,
         position,
     );
-<<<<<<< HEAD
-    if (maybeActiveNode === undefined) {
-        return ResultUtils.okFactory({
-            maybeActiveNode,
-            autocomplete: {
-                triedFieldAccess: ResultUtils.okFactory(undefined),
-                triedKeyword: ResultUtils.okFactory(Keyword.StartOfDocumentKeywords),
-                triedLanguageConstant: ResultUtils.okFactory(undefined),
-                triedPrimitiveType: ResultUtils.okFactory([]),
-            },
-            maybeInvokeExpression: undefined,
-            nodeScope: new Map(),
-            scopeType: new Map(),
-            maybeExpectedType: undefined,
-        });
-    }
-    const activeNode: ActiveNode = maybeActiveNode;
-    const ancestry: ReadonlyArray<TXorNode> = maybeActiveNode.ancestry;
-    const ancestryLeaf: TXorNode = AncestryUtils.assertGetLeaf(ancestry);
-=======
->>>>>>> 9353a2bf
 
     const triedInvokeExpression: TriedInvokeExpression = tryInvokeExpression(
         parseSettings,
