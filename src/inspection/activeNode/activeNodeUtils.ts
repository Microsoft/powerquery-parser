--- conflicted
+++ resolved
@@ -9,7 +9,7 @@
     NodeIdMapUtils,
     ParseContext,
     TXorNode,
-    XorNodeKind,
+    XorNodeKind
 } from "../../parser";
 import { Position, PositionUtils } from "../position";
 import { ActiveNode } from "./activeNode";
@@ -32,15 +32,11 @@
 // Nodes that prevent shifting are called anchor nodes.
 export function maybeActiveNode(
     nodeIdMapCollection: NodeIdMap.Collection,
-<<<<<<< HEAD
-    leafNodeIds: ReadonlyArray<number>
-=======
     leafNodeIds: ReadonlyArray<number>,
-    position: Position,
->>>>>>> 6c4a9835
+    position: Position
 ): ActiveNode | undefined {
     const astSearch: AstNodeSearch = positionAstSearch(nodeIdMapCollection, leafNodeIds, position);
-    const maybeContextSearch: ParseContext.Node | undefined = positionContextSearch(astSearch, nodeIdMapCollection);
+    const maybeContextSearch: ParseContext.Node | undefined = positionContextSearch(nodeIdMapCollection, astSearch);
 
     let maybeLeaf: TXorNode | undefined;
     if (astSearch.maybeShiftedNode !== undefined) {
@@ -63,7 +59,7 @@
     return {
         position,
         ancestry: NodeIdMapIterator.expectAncestry(nodeIdMapCollection, leaf.node.id),
-        maybeIdentifierUnderPosition: maybeIdentifierUnderPosition(nodeIdMapCollection, leaf, position),
+        maybeIdentifierUnderPosition: maybeIdentifierUnderPosition(nodeIdMapCollection, position, leaf)
     };
 }
 
@@ -75,7 +71,7 @@
 const DrilldownConstantKind: ReadonlyArray<string> = [
     Ast.WrapperConstantKind.LeftBrace,
     Ast.WrapperConstantKind.LeftBracket,
-    Ast.WrapperConstantKind.LeftParenthesis,
+    Ast.WrapperConstantKind.LeftParenthesis
 ];
 
 const ShiftRightConstantKinds: ReadonlyArray<string> = [
@@ -86,7 +82,7 @@
     Ast.WrapperConstantKind.RightBracket,
     Ast.WrapperConstantKind.RightParenthesis,
     Ast.MiscConstantKind.Semicolon,
-    ...DrilldownConstantKind,
+    ...DrilldownConstantKind
 ];
 
 function isAnchorNode(position: Position, astNode: Ast.TNode): boolean {
@@ -129,12 +125,8 @@
 
 function positionAstSearch(
     nodeIdMapCollection: NodeIdMap.Collection,
-<<<<<<< HEAD
-    leafNodeIds: ReadonlyArray<number>
-=======
     leafNodeIds: ReadonlyArray<number>,
-    position: Position,
->>>>>>> 6c4a9835
+    position: Position
 ): AstNodeSearch {
     const astNodeById: NodeIdMap.AstNodeById = nodeIdMapCollection.astNodeById;
     let maybeCurrentOnOrBefore: Ast.TNode | undefined;
@@ -199,7 +191,7 @@
                 Ast.NodeKind.RecordLiteral,
                 Ast.NodeKind.ListExpression,
                 Ast.NodeKind.ListLiteral,
-                Ast.NodeKind.InvokeExpression,
+                Ast.NodeKind.InvokeExpression
             ]);
             const arrayWrapper: Ast.TNode = NodeIdMapUtils.expectAstChildByAttributeIndex(
                 nodeIdMapCollection,
@@ -223,13 +215,13 @@
 
     return {
         maybeNode: maybeCurrentOnOrBefore,
-        maybeShiftedNode,
+        maybeShiftedNode
     };
 }
 
 function positionContextSearch(
-    astNodeSearch: AstNodeSearch,
-    nodeIdMapCollection: NodeIdMap.Collection
+    nodeIdMapCollection: NodeIdMap.Collection,
+    astNodeSearch: AstNodeSearch
 ): ParseContext.Node | undefined {
     if (astNodeSearch.maybeNode === undefined) {
         return undefined;
@@ -254,12 +246,8 @@
 
 function maybeIdentifierUnderPosition(
     nodeIdMapCollection: NodeIdMap.Collection,
-<<<<<<< HEAD
+    position: Position,
     leaf: TXorNode
-=======
-    leaf: TXorNode,
-    position: Position,
->>>>>>> 6c4a9835
 ): Ast.Identifier | Ast.GeneralizedIdentifier | undefined {
     if (leaf.kind !== XorNodeKind.Ast) {
         return undefined;
