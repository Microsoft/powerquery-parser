--- conflicted
+++ resolved
@@ -8,19 +8,13 @@
 import { Task } from "../..";
 import { ICancellationToken, ResultUtils } from "../../common";
 import { LexerSnapshot } from "../../lexer";
-<<<<<<< HEAD
-import { CombinatorialParser, IParser, IParserState, IParserStateUtils } from "../../parser";
-import { ParseSettings, Settings } from "../../settings";
-=======
 import { DefaultLocale, Locale } from "../../localization";
 import { CombinatorialParser, IParser, IParserState, IParserStateUtils, RecursiveDescentParser } from "../../parser";
 import { ParseSettings } from "../../settings";
->>>>>>> add4e0d1
+import { TestFileUtils } from "../testUtils";
 import { BenchmarkParser, BenchmarkState, FunctionTimestamp } from "./benchmarkParser";
 
 import * as path from "path";
-import { DefaultLocale } from "../../localization";
-import { TestFileUtils } from "../testUtils";
 
 interface FileSummary {
     readonly parserName: string;
