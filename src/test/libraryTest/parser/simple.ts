// Copyright (c) Microsoft Corporation.
// Licensed under the MIT license.

import { expect } from "chai";
import "mocha";
import { Task } from "../../..";
import { Assert, Traverse } from "../../../common";
import { Ast } from "../../../language";
import { DefaultTemplates } from "../../../localization";
import { IParser, IParserState, IParserStateUtils } from "../../../parser";
import { RecursiveDescentParser } from "../../../parser/parsers";
import { DefaultSettings, Settings } from "../../../settings";
import { TestAssertUtils } from "../../testUtils";

type AbridgedNode = [Ast.NodeKind, number | undefined];

interface CollectAbridgeNodeState extends Traverse.IState<AbridgedNode[]> {}

interface NthNodeOfKindState extends Traverse.IState<Ast.TNode | undefined> {
    readonly nodeKind: Ast.NodeKind;
    readonly nthRequired: number;
    nthCounter: number;
}

function collectAbridgeNodeFromAst(text: string): ReadonlyArray<AbridgedNode> {
<<<<<<< HEAD
    const lexParseOk: Task.LexParseOk = expectLexParseOk(DefaultSettings, text, IParserStateUtils.stateFactory);
=======
    const lexParseOk: Task.LexParseOk = TestAssertUtils.assertLexParseOk(DefaultSettings, text);
>>>>>>> b83f27b9
    const state: CollectAbridgeNodeState = {
        localizationTemplates: DefaultTemplates,
        result: [],
    };

    const triedTraverse: Traverse.TriedTraverse<AbridgedNode[]> = Traverse.tryTraverseAst<
        CollectAbridgeNodeState,
        AbridgedNode[]
    >(
        state,
        lexParseOk.state.contextState.nodeIdMapCollection,
        lexParseOk.root,
        Traverse.VisitNodeStrategy.BreadthFirst,
        collectAbridgeNodeVisit,
        Traverse.assertExpandAllAstChildren,
        undefined,
    );
    Assert.isOk(triedTraverse);

    return triedTraverse.value;
}

<<<<<<< HEAD
function expectNthNodeOfKind<N>(text: string, nodeKind: Ast.NodeKind, nthRequired: number): N & Ast.TNode {
    const lexParseOk: Task.LexParseOk = expectLexParseOk(DefaultSettings, text, IParserStateUtils.stateFactory);
=======
function assertNthNodeOfKind<N>(text: string, nodeKind: Ast.NodeKind, nthRequired: number): N & Ast.TNode {
    const lexParseOk: Task.LexParseOk = TestAssertUtils.assertLexParseOk(DefaultSettings, text);
>>>>>>> b83f27b9
    const state: NthNodeOfKindState = {
        localizationTemplates: DefaultTemplates,
        result: undefined,
        nodeKind,
        nthCounter: 0,
        nthRequired,
    };

    const triedTraverse: Traverse.TriedTraverse<Ast.TNode | undefined> = Traverse.tryTraverseAst<
        NthNodeOfKindState,
        Ast.TNode | undefined
    >(
        state,
        lexParseOk.state.contextState.nodeIdMapCollection,
        lexParseOk.root,
        Traverse.VisitNodeStrategy.BreadthFirst,
        nthNodeVisit,
        Traverse.assertExpandAllAstChildren,
        nthNodeEarlyExit,
    );

    Assert.isOk(triedTraverse);
    Assert.isDefined(triedTraverse.value);
    const astNode: Ast.TNode = triedTraverse.value;

    return astNode as N & Ast.TNode;
}

function collectAbridgeNodeVisit(state: CollectAbridgeNodeState, node: Ast.TNode): void {
    state.result.push([node.kind, node.maybeAttributeIndex]);
}

function nthNodeVisit(state: NthNodeOfKindState, node: Ast.TNode): void {
    if (node.kind === state.nodeKind) {
        state.nthCounter += 1;
        if (state.nthCounter === state.nthRequired) {
            state.result = node;
        }
    }
}

function nthNodeEarlyExit(state: NthNodeOfKindState, _: Ast.TNode): boolean {
    return state.nthCounter === state.nthRequired;
}

function assertAbridgeNodes(text: string, expected: ReadonlyArray<AbridgedNode>): void {
    const actual: ReadonlyArray<AbridgedNode> = collectAbridgeNodeFromAst(text);
    expect(actual).deep.equal(expected, JSON.stringify(actual));
}

describe("Parser.AbridgedNode", () => {
    describe(`custom IParser.read`, () => {
        it(`readParameterSpecificationList`, () => {
            const customParser: IParser<IParserState> = {
                ...RecursiveDescentParser,
                read: RecursiveDescentParser.readParameterSpecificationList,
            };
            const customSettings: Settings = {
                ...DefaultSettings,
                parser: customParser,
            };
            const triedLexParse: Task.TriedLexParse = Task.tryLexParse(
                customSettings,
                "(a as number, optional b as text)",
                IParserStateUtils.stateFactory,
            );
            Assert.isOk(triedLexParse);
        });
    });

    describe(`${Ast.NodeKind.ArithmeticExpression}`, () => {
        it(`1 & 2`, () => {
            const text: string = `1 & 2`;
            const expected: ReadonlyArray<AbridgedNode> = [
                [Ast.NodeKind.ArithmeticExpression, undefined],
                [Ast.NodeKind.LiteralExpression, 0],
                [Ast.NodeKind.Constant, 1],
                [Ast.NodeKind.LiteralExpression, 2],
            ];
            assertAbridgeNodes(text, expected);

            const operatorNode: Ast.TConstant = assertNthNodeOfKind<Ast.TConstant>(text, Ast.NodeKind.Constant, 1);
            expect(operatorNode.constantKind).to.equal(Ast.ArithmeticOperatorKind.And);
        });

        it(`1 * 2`, () => {
            const text: string = `1 * 2`;
            const expected: ReadonlyArray<AbridgedNode> = [
                [Ast.NodeKind.ArithmeticExpression, undefined],
                [Ast.NodeKind.LiteralExpression, 0],
                [Ast.NodeKind.Constant, 1],
                [Ast.NodeKind.LiteralExpression, 2],
            ];
            assertAbridgeNodes(text, expected);

            const operatorNode: Ast.TConstant = assertNthNodeOfKind<Ast.TConstant>(text, Ast.NodeKind.Constant, 1);
            expect(operatorNode.constantKind).to.equal(Ast.ArithmeticOperatorKind.Multiplication);
        });

        it(`1 / 2`, () => {
            const text: string = `1 / 2`;
            const expected: ReadonlyArray<AbridgedNode> = [
                [Ast.NodeKind.ArithmeticExpression, undefined],
                [Ast.NodeKind.LiteralExpression, 0],
                [Ast.NodeKind.Constant, 1],
                [Ast.NodeKind.LiteralExpression, 2],
            ];
            assertAbridgeNodes(text, expected);

            const operatorNode: Ast.TConstant = assertNthNodeOfKind<Ast.TConstant>(text, Ast.NodeKind.Constant, 1);
            expect(operatorNode.constantKind).to.equal(Ast.ArithmeticOperatorKind.Division);
        });

        it(`1 + 2`, () => {
            const text: string = `1 + 2`;
            const expected: ReadonlyArray<AbridgedNode> = [
                [Ast.NodeKind.ArithmeticExpression, undefined],
                [Ast.NodeKind.LiteralExpression, 0],
                [Ast.NodeKind.Constant, 1],
                [Ast.NodeKind.LiteralExpression, 2],
            ];
            assertAbridgeNodes(text, expected);

            const operatorNode: Ast.TConstant = assertNthNodeOfKind<Ast.TConstant>(text, Ast.NodeKind.Constant, 1);
            expect(operatorNode.constantKind).to.equal(Ast.ArithmeticOperatorKind.Addition);
        });

        it(`1 - 2`, () => {
            const text: string = `1 - 2`;
            const expected: ReadonlyArray<AbridgedNode> = [
                [Ast.NodeKind.ArithmeticExpression, undefined],
                [Ast.NodeKind.LiteralExpression, 0],
                [Ast.NodeKind.Constant, 1],
                [Ast.NodeKind.LiteralExpression, 2],
            ];
            assertAbridgeNodes(text, expected);

            const operatorNode: Ast.TConstant = assertNthNodeOfKind<Ast.TConstant>(text, Ast.NodeKind.Constant, 1);
            expect(operatorNode.constantKind).to.equal(Ast.ArithmeticOperatorKind.Subtraction);
        });

        it(`1 + 2 + 3 + 4`, () => {
            const text: string = `1 + 2 + 3 + 4`;
            const expected: ReadonlyArray<AbridgedNode> = [
                [Ast.NodeKind.ArithmeticExpression, undefined],
                [Ast.NodeKind.ArithmeticExpression, 0],
                [Ast.NodeKind.ArithmeticExpression, 0],
                [Ast.NodeKind.LiteralExpression, 0],
                [Ast.NodeKind.Constant, 1],
                [Ast.NodeKind.LiteralExpression, 2],
                [Ast.NodeKind.Constant, 1],
                [Ast.NodeKind.LiteralExpression, 2],
                [Ast.NodeKind.Constant, 1],
                [Ast.NodeKind.LiteralExpression, 2],
            ];
            assertAbridgeNodes(text, expected);
        });
    });

    describe(`${Ast.NodeKind.AsExpression}`, () => {
        it(`1 as number`, () => {
            const text: string = `1 as number`;
            const expected: ReadonlyArray<AbridgedNode> = [
                [Ast.NodeKind.AsExpression, undefined],
                [Ast.NodeKind.LiteralExpression, 0],
                [Ast.NodeKind.Constant, 1],
                [Ast.NodeKind.PrimitiveType, 2],
                [Ast.NodeKind.Constant, 0],
            ];
            assertAbridgeNodes(text, expected);
        });

        it(`type function (x as number) as number`, () => {
            const text: string = `type function (x as number) as number`;
            const expected: ReadonlyArray<AbridgedNode> = [
                [Ast.NodeKind.TypePrimaryType, undefined],
                [Ast.NodeKind.Constant, 0],
                [Ast.NodeKind.FunctionType, 1],
                [Ast.NodeKind.Constant, 0],
                [Ast.NodeKind.ParameterList, 1],
                [Ast.NodeKind.Constant, 0],
                [Ast.NodeKind.ArrayWrapper, 1],
                [Ast.NodeKind.Csv, 0],
                [Ast.NodeKind.Parameter, 0],
                [Ast.NodeKind.Identifier, 1],
                [Ast.NodeKind.AsType, 2],
                [Ast.NodeKind.Constant, 0],
                [Ast.NodeKind.PrimitiveType, 1],
                [Ast.NodeKind.Constant, 0],
                [Ast.NodeKind.Constant, 2],
                [Ast.NodeKind.AsType, 2],
                [Ast.NodeKind.Constant, 0],
                [Ast.NodeKind.PrimitiveType, 1],
                [Ast.NodeKind.Constant, 0],
            ];
            assertAbridgeNodes(text, expected);
        });
    });

    // Ast.NodeKind.Constant covered by many

    // Ast.NodeKind.Csv covered by many

    it(`${Ast.NodeKind.EachExpression}`, () => {
        const text: string = `each 1`;
        const expected: ReadonlyArray<AbridgedNode> = [
            [Ast.NodeKind.EachExpression, undefined],
            [Ast.NodeKind.Constant, 0],
            [Ast.NodeKind.LiteralExpression, 1],
        ];
        assertAbridgeNodes(text, expected);
    });

    describe(`${Ast.NodeKind.EqualityExpression}`, () => {
        it(`1 = 2`, () => {
            const text: string = `1 = 2`;
            const expected: ReadonlyArray<AbridgedNode> = [
                [Ast.NodeKind.EqualityExpression, undefined],
                [Ast.NodeKind.LiteralExpression, 0],
                [Ast.NodeKind.Constant, 1],
                [Ast.NodeKind.LiteralExpression, 2],
            ];
            assertAbridgeNodes(text, expected);

            const operatorNode: Ast.TConstant = assertNthNodeOfKind<Ast.TConstant>(text, Ast.NodeKind.Constant, 1);
            expect(operatorNode.constantKind).to.equal(Ast.EqualityOperatorKind.EqualTo);
        });

        it(`1 <> 2`, () => {
            const text: string = `1 <> 2`;
            const expected: ReadonlyArray<AbridgedNode> = [
                [Ast.NodeKind.EqualityExpression, undefined],
                [Ast.NodeKind.LiteralExpression, 0],
                [Ast.NodeKind.Constant, 1],
                [Ast.NodeKind.LiteralExpression, 2],
            ];
            assertAbridgeNodes(text, expected);

            const operatorNode: Ast.TConstant = assertNthNodeOfKind<Ast.TConstant>(text, Ast.NodeKind.Constant, 1);
            expect(operatorNode.constantKind).to.equal(Ast.EqualityOperatorKind.NotEqualTo);
        });
    });

    describe(`${Ast.NodeKind.ErrorHandlingExpression}`, () => {
        it(`try 1`, () => {
            const text: string = `try 1`;
            const expected: ReadonlyArray<AbridgedNode> = [
                [Ast.NodeKind.ErrorHandlingExpression, undefined],
                [Ast.NodeKind.Constant, 0],
                [Ast.NodeKind.LiteralExpression, 1],
            ];
            assertAbridgeNodes(text, expected);
        });

        it(`try 1 otherwise 2`, () => {
            const text: string = `try 1 otherwise 2`;
            const expected: ReadonlyArray<AbridgedNode> = [
                [Ast.NodeKind.ErrorHandlingExpression, undefined],
                [Ast.NodeKind.Constant, 0],
                [Ast.NodeKind.LiteralExpression, 1],
                [Ast.NodeKind.OtherwiseExpression, 2],
                [Ast.NodeKind.Constant, 0],
                [Ast.NodeKind.LiteralExpression, 1],
            ];
            assertAbridgeNodes(text, expected);
        });
    });

    it(`${Ast.NodeKind.ErrorRaisingExpression}`, () => {
        const text: string = `error 1`;
        const expected: ReadonlyArray<AbridgedNode> = [
            [Ast.NodeKind.ErrorRaisingExpression, undefined],
            [Ast.NodeKind.Constant, 0],
            [Ast.NodeKind.LiteralExpression, 1],
        ];
        assertAbridgeNodes(text, expected);
    });

    describe(`${Ast.NodeKind.FieldProjection}`, () => {
        it(`x[[y]]`, () => {
            const text: string = `x[[y]]`;
            const expected: ReadonlyArray<AbridgedNode> = [
                [Ast.NodeKind.RecursivePrimaryExpression, undefined],
                [Ast.NodeKind.IdentifierExpression, 0],
                [Ast.NodeKind.Identifier, 1],
                [Ast.NodeKind.ArrayWrapper, 1],
                [Ast.NodeKind.FieldProjection, 0],
                [Ast.NodeKind.Constant, 0],
                [Ast.NodeKind.ArrayWrapper, 1],
                [Ast.NodeKind.Csv, 0],
                [Ast.NodeKind.FieldSelector, 0],
                [Ast.NodeKind.Constant, 0],
                [Ast.NodeKind.GeneralizedIdentifier, 1],
                [Ast.NodeKind.Constant, 2],
                [Ast.NodeKind.Constant, 2],
            ];
            assertAbridgeNodes(text, expected);
        });

        it(`x[[y], [z]]`, () => {
            const text: string = `x[[y], [z]]`;
            const expected: ReadonlyArray<AbridgedNode> = [
                [Ast.NodeKind.RecursivePrimaryExpression, undefined],
                [Ast.NodeKind.IdentifierExpression, 0],
                [Ast.NodeKind.Identifier, 1],
                [Ast.NodeKind.ArrayWrapper, 1],
                [Ast.NodeKind.FieldProjection, 0],
                [Ast.NodeKind.Constant, 0],
                [Ast.NodeKind.ArrayWrapper, 1],
                [Ast.NodeKind.Csv, 0],
                [Ast.NodeKind.FieldSelector, 0],
                [Ast.NodeKind.Constant, 0],
                [Ast.NodeKind.GeneralizedIdentifier, 1],
                [Ast.NodeKind.Constant, 2],
                [Ast.NodeKind.Constant, 1],
                [Ast.NodeKind.Csv, 1],
                [Ast.NodeKind.FieldSelector, 0],
                [Ast.NodeKind.Constant, 0],
                [Ast.NodeKind.GeneralizedIdentifier, 1],
                [Ast.NodeKind.Constant, 2],
                [Ast.NodeKind.Constant, 2],
            ];
            assertAbridgeNodes(text, expected);
        });

        it(`x[[y]]?`, () => {
            const text: string = `x[[y]]?`;
            const expected: ReadonlyArray<AbridgedNode> = [
                [Ast.NodeKind.RecursivePrimaryExpression, undefined],
                [Ast.NodeKind.IdentifierExpression, 0],
                [Ast.NodeKind.Identifier, 1],
                [Ast.NodeKind.ArrayWrapper, 1],
                [Ast.NodeKind.FieldProjection, 0],
                [Ast.NodeKind.Constant, 0],
                [Ast.NodeKind.ArrayWrapper, 1],
                [Ast.NodeKind.Csv, 0],
                [Ast.NodeKind.FieldSelector, 0],
                [Ast.NodeKind.Constant, 0],
                [Ast.NodeKind.GeneralizedIdentifier, 1],
                [Ast.NodeKind.Constant, 2],
                [Ast.NodeKind.Constant, 2],
                [Ast.NodeKind.Constant, 3],
            ];
            assertAbridgeNodes(text, expected);
        });
    });

    describe(`${Ast.NodeKind.FieldSelector}`, () => {
        it(`[x]`, () => {
            const text: string = `[x]`;
            const expected: ReadonlyArray<AbridgedNode> = [
                [Ast.NodeKind.FieldSelector, undefined],
                [Ast.NodeKind.Constant, 0],
                [Ast.NodeKind.GeneralizedIdentifier, 1],
                [Ast.NodeKind.Constant, 2],
            ];
            assertAbridgeNodes(text, expected);
        });

        it(`[x]?`, () => {
            const text: string = `[x]?`;
            const expected: ReadonlyArray<AbridgedNode> = [
                [Ast.NodeKind.FieldSelector, undefined],
                [Ast.NodeKind.Constant, 0],
                [Ast.NodeKind.GeneralizedIdentifier, 1],
                [Ast.NodeKind.Constant, 2],
                [Ast.NodeKind.Constant, 3],
            ];
            assertAbridgeNodes(text, expected);
        });
    });

    describe(`${Ast.NodeKind.FieldSpecification}`, () => {
        it(`type [x]`, () => {
            const text: string = `type [x]`;
            const expected: ReadonlyArray<AbridgedNode> = [
                [Ast.NodeKind.TypePrimaryType, undefined],
                [Ast.NodeKind.Constant, 0],
                [Ast.NodeKind.RecordType, 1],
                [Ast.NodeKind.FieldSpecificationList, 0],
                [Ast.NodeKind.Constant, 0],
                [Ast.NodeKind.ArrayWrapper, 1],
                [Ast.NodeKind.Csv, 0],
                [Ast.NodeKind.FieldSpecification, 0],
                [Ast.NodeKind.GeneralizedIdentifier, 1],
                [Ast.NodeKind.Constant, 2],
            ];
            assertAbridgeNodes(text, expected);
        });

        it(`type [optional x]`, () => {
            const text: string = `type [optional x]`;
            const expected: ReadonlyArray<AbridgedNode> = [
                [Ast.NodeKind.TypePrimaryType, undefined],
                [Ast.NodeKind.Constant, 0],
                [Ast.NodeKind.RecordType, 1],
                [Ast.NodeKind.FieldSpecificationList, 0],
                [Ast.NodeKind.Constant, 0],
                [Ast.NodeKind.ArrayWrapper, 1],
                [Ast.NodeKind.Csv, 0],
                [Ast.NodeKind.FieldSpecification, 0],
                [Ast.NodeKind.Constant, 0],
                [Ast.NodeKind.GeneralizedIdentifier, 1],
                [Ast.NodeKind.Constant, 2],
            ];
            assertAbridgeNodes(text, expected);
        });

        it(`type [x = number]`, () => {
            const text: string = `type [x = number]`;
            const expected: ReadonlyArray<AbridgedNode> = [
                [Ast.NodeKind.TypePrimaryType, undefined],
                [Ast.NodeKind.Constant, 0],
                [Ast.NodeKind.RecordType, 1],
                [Ast.NodeKind.FieldSpecificationList, 0],
                [Ast.NodeKind.Constant, 0],
                [Ast.NodeKind.ArrayWrapper, 1],
                [Ast.NodeKind.Csv, 0],
                [Ast.NodeKind.FieldSpecification, 0],
                [Ast.NodeKind.GeneralizedIdentifier, 1],
                [Ast.NodeKind.FieldTypeSpecification, 2],
                [Ast.NodeKind.Constant, 0],
                [Ast.NodeKind.PrimitiveType, 1],
                [Ast.NodeKind.Constant, 0],
                [Ast.NodeKind.Constant, 2],
            ];
            assertAbridgeNodes(text, expected);
        });
    });

    describe(`${Ast.NodeKind.FieldSpecificationList}`, () => {
        it(`${Ast.NodeKind.FieldSpecificationList}`, () => {
            const text: string = `type [x]`;
            const expected: ReadonlyArray<AbridgedNode> = [
                [Ast.NodeKind.TypePrimaryType, undefined],
                [Ast.NodeKind.Constant, 0],
                [Ast.NodeKind.RecordType, 1],
                [Ast.NodeKind.FieldSpecificationList, 0],
                [Ast.NodeKind.Constant, 0],
                [Ast.NodeKind.ArrayWrapper, 1],
                [Ast.NodeKind.Csv, 0],
                [Ast.NodeKind.FieldSpecification, 0],
                [Ast.NodeKind.GeneralizedIdentifier, 1],
                [Ast.NodeKind.Constant, 2],
            ];
            assertAbridgeNodes(text, expected);
        });

        it(`type [x, ...]`, () => {
            const text: string = `type [x, ...]`;
            const expected: ReadonlyArray<AbridgedNode> = [
                [Ast.NodeKind.TypePrimaryType, undefined],
                [Ast.NodeKind.Constant, 0],
                [Ast.NodeKind.RecordType, 1],
                [Ast.NodeKind.FieldSpecificationList, 0],
                [Ast.NodeKind.Constant, 0],
                [Ast.NodeKind.ArrayWrapper, 1],
                [Ast.NodeKind.Csv, 0],
                [Ast.NodeKind.FieldSpecification, 0],
                [Ast.NodeKind.GeneralizedIdentifier, 1],
                [Ast.NodeKind.Constant, 1],
                [Ast.NodeKind.Constant, 2],
                [Ast.NodeKind.Constant, 3],
            ];
            assertAbridgeNodes(text, expected);
        });
    });

    // Ast.NodeKind.FieldTypeSpecification covered by FieldSpecification

    describe(`${Ast.NodeKind.FunctionExpression}`, () => {
        it(`() => 1`, () => {
            const text: string = `() => 1`;
            const expected: ReadonlyArray<AbridgedNode> = [
                [Ast.NodeKind.FunctionExpression, undefined],
                [Ast.NodeKind.ParameterList, 0],
                [Ast.NodeKind.Constant, 0],
                [Ast.NodeKind.ArrayWrapper, 1],
                [Ast.NodeKind.Constant, 2],
                [Ast.NodeKind.Constant, 2],
                [Ast.NodeKind.LiteralExpression, 3],
            ];
            assertAbridgeNodes(text, expected);
        });

        it(`(x) => 1`, () => {
            const text: string = `(x) => 1`;
            const expected: ReadonlyArray<AbridgedNode> = [
                [Ast.NodeKind.FunctionExpression, undefined],
                [Ast.NodeKind.ParameterList, 0],
                [Ast.NodeKind.Constant, 0],
                [Ast.NodeKind.ArrayWrapper, 1],
                [Ast.NodeKind.Csv, 0],
                [Ast.NodeKind.Parameter, 0],
                [Ast.NodeKind.Identifier, 1],
                [Ast.NodeKind.Constant, 2],
                [Ast.NodeKind.Constant, 2],
                [Ast.NodeKind.LiteralExpression, 3],
            ];
            assertAbridgeNodes(text, expected);
        });

        it(`(x, y, z) => 1`, () => {
            const text: string = `(x, y, z) => 1`;
            const expected: ReadonlyArray<AbridgedNode> = [
                [Ast.NodeKind.FunctionExpression, undefined],
                [Ast.NodeKind.ParameterList, 0],
                [Ast.NodeKind.Constant, 0],
                [Ast.NodeKind.ArrayWrapper, 1],
                [Ast.NodeKind.Csv, 0],
                [Ast.NodeKind.Parameter, 0],
                [Ast.NodeKind.Identifier, 1],
                [Ast.NodeKind.Constant, 1],
                [Ast.NodeKind.Csv, 1],
                [Ast.NodeKind.Parameter, 0],
                [Ast.NodeKind.Identifier, 1],
                [Ast.NodeKind.Constant, 1],
                [Ast.NodeKind.Csv, 2],
                [Ast.NodeKind.Parameter, 0],
                [Ast.NodeKind.Identifier, 1],
                [Ast.NodeKind.Constant, 2],
                [Ast.NodeKind.Constant, 2],
                [Ast.NodeKind.LiteralExpression, 3],
            ];
            assertAbridgeNodes(text, expected);
        });

        it(`(optional x) => 1`, () => {
            const text: string = `(optional x) => 1`;
            const expected: ReadonlyArray<AbridgedNode> = [
                [Ast.NodeKind.FunctionExpression, undefined],
                [Ast.NodeKind.ParameterList, 0],
                [Ast.NodeKind.Constant, 0],
                [Ast.NodeKind.ArrayWrapper, 1],
                [Ast.NodeKind.Csv, 0],
                [Ast.NodeKind.Parameter, 0],
                [Ast.NodeKind.Constant, 0],
                [Ast.NodeKind.Identifier, 1],
                [Ast.NodeKind.Constant, 2],
                [Ast.NodeKind.Constant, 2],
                [Ast.NodeKind.LiteralExpression, 3],
            ];
            assertAbridgeNodes(text, expected);
        });

        it(`(x as nullable text) => 1`, () => {
            const text: string = `(x as nullable text) => 1`;
            const expected: ReadonlyArray<AbridgedNode> = [
                [Ast.NodeKind.FunctionExpression, undefined],
                [Ast.NodeKind.ParameterList, 0],
                [Ast.NodeKind.Constant, 0],
                [Ast.NodeKind.ArrayWrapper, 1],
                [Ast.NodeKind.Csv, 0],
                [Ast.NodeKind.Parameter, 0],
                [Ast.NodeKind.Identifier, 1],
                [Ast.NodeKind.AsNullablePrimitiveType, 2],
                [Ast.NodeKind.Constant, 0],
                [Ast.NodeKind.NullablePrimitiveType, 1],
                [Ast.NodeKind.Constant, 0],
                [Ast.NodeKind.PrimitiveType, 1],
                [Ast.NodeKind.Constant, 0],
                [Ast.NodeKind.Constant, 2],
                [Ast.NodeKind.Constant, 2],
                [Ast.NodeKind.LiteralExpression, 3],
            ];
            assertAbridgeNodes(text, expected);
        });
    });

    describe(`${Ast.NodeKind.FunctionType}`, () => {
        it(`type function () as number`, () => {
            const text: string = `type function () as number`;
            const expected: ReadonlyArray<AbridgedNode> = [
                [Ast.NodeKind.TypePrimaryType, undefined],
                [Ast.NodeKind.Constant, 0],
                [Ast.NodeKind.FunctionType, 1],
                [Ast.NodeKind.Constant, 0],
                [Ast.NodeKind.ParameterList, 1],
                [Ast.NodeKind.Constant, 0],
                [Ast.NodeKind.ArrayWrapper, 1],
                [Ast.NodeKind.Constant, 2],
                [Ast.NodeKind.AsType, 2],
                [Ast.NodeKind.Constant, 0],
                [Ast.NodeKind.PrimitiveType, 1],
                [Ast.NodeKind.Constant, 0],
            ];
            assertAbridgeNodes(text, expected);
        });

        it(`type function (x as number) as number`, () => {
            const text: string = `type function (x as number) as number`;
            const expected: ReadonlyArray<AbridgedNode> = [
                [Ast.NodeKind.TypePrimaryType, undefined],
                [Ast.NodeKind.Constant, 0],
                [Ast.NodeKind.FunctionType, 1],
                [Ast.NodeKind.Constant, 0],
                [Ast.NodeKind.ParameterList, 1],
                [Ast.NodeKind.Constant, 0],
                [Ast.NodeKind.ArrayWrapper, 1],
                [Ast.NodeKind.Csv, 0],
                [Ast.NodeKind.Parameter, 0],
                [Ast.NodeKind.Identifier, 1],
                [Ast.NodeKind.AsType, 2],
                [Ast.NodeKind.Constant, 0],
                [Ast.NodeKind.PrimitiveType, 1],
                [Ast.NodeKind.Constant, 0],
                [Ast.NodeKind.Constant, 2],
                [Ast.NodeKind.AsType, 2],
                [Ast.NodeKind.Constant, 0],
                [Ast.NodeKind.PrimitiveType, 1],
                [Ast.NodeKind.Constant, 0],
            ];
            assertAbridgeNodes(text, expected);
        });
    });

    // Ast.NodeKind.FieldTypeSpecification covered by AsType

    describe(`${Ast.NodeKind.GeneralizedIdentifier}`, () => {
        it(`[foo bar]`, () => {
            const text: string = `[foo bar]`;
            const expected: ReadonlyArray<AbridgedNode> = [
                [Ast.NodeKind.FieldSelector, undefined],
                [Ast.NodeKind.Constant, 0],
                [Ast.NodeKind.GeneralizedIdentifier, 1],
                [Ast.NodeKind.Constant, 2],
            ];
            assertAbridgeNodes(text, expected);
        });

        it(`[1]`, () => {
            const text: string = `[1]`;
            const expected: ReadonlyArray<AbridgedNode> = [
                [Ast.NodeKind.FieldSelector, undefined],
                [Ast.NodeKind.Constant, 0],
                [Ast.NodeKind.GeneralizedIdentifier, 1],
                [Ast.NodeKind.Constant, 2],
            ];
            assertAbridgeNodes(text, expected);
        });

        it(`[a.1]`, () => {
            const text: string = `[a.1]`;
            const expected: ReadonlyArray<AbridgedNode> = [
                [Ast.NodeKind.FieldSelector, undefined],
                [Ast.NodeKind.Constant, 0],
                [Ast.NodeKind.GeneralizedIdentifier, 1],
                [Ast.NodeKind.Constant, 2],
            ];
            assertAbridgeNodes(text, expected);
        });
    });

    it(`Ast.NodeKind.GeneralizedIdentifierPairedAnyLiteral`, () => {
        const text: string = `[x=1] section;`;
        const expected: ReadonlyArray<AbridgedNode> = [
            [Ast.NodeKind.Section, undefined],
            [Ast.NodeKind.RecordLiteral, 0],
            [Ast.NodeKind.Constant, 0],
            [Ast.NodeKind.ArrayWrapper, 1],
            [Ast.NodeKind.Csv, 0],
            [Ast.NodeKind.GeneralizedIdentifierPairedAnyLiteral, 0],
            [Ast.NodeKind.GeneralizedIdentifier, 0],
            [Ast.NodeKind.Constant, 1],
            [Ast.NodeKind.LiteralExpression, 2],
            [Ast.NodeKind.Constant, 2],
            [Ast.NodeKind.Constant, 1],
            [Ast.NodeKind.Constant, 3],
            [Ast.NodeKind.ArrayWrapper, 4],
        ];
        assertAbridgeNodes(text, expected);
    });

    it(`${Ast.NodeKind.GeneralizedIdentifierPairedExpression}`, () => {
        const text: string = `[x=1]`;
        const expected: ReadonlyArray<AbridgedNode> = [
            [Ast.NodeKind.RecordExpression, undefined],
            [Ast.NodeKind.Constant, 0],
            [Ast.NodeKind.ArrayWrapper, 1],
            [Ast.NodeKind.Csv, 0],
            [Ast.NodeKind.GeneralizedIdentifierPairedExpression, 0],
            [Ast.NodeKind.GeneralizedIdentifier, 0],
            [Ast.NodeKind.Constant, 1],
            [Ast.NodeKind.LiteralExpression, 2],
            [Ast.NodeKind.Constant, 2],
        ];
        assertAbridgeNodes(text, expected);
    });

    // Ast.NodeKind.Identifier covered by many

    it(`${Ast.NodeKind.IdentifierExpression}`, () => {
        const text: string = `@foo`;
        const expected: ReadonlyArray<AbridgedNode> = [
            [Ast.NodeKind.IdentifierExpression, undefined],
            [Ast.NodeKind.Constant, 0],
            [Ast.NodeKind.Identifier, 1],
        ];
        assertAbridgeNodes(text, expected);
    });

    it(`${Ast.NodeKind.IdentifierPairedExpression}`, () => {
        const text: string = `section; x = 1;`;
        const expected: ReadonlyArray<AbridgedNode> = [
            [Ast.NodeKind.Section, undefined],
            [Ast.NodeKind.Constant, 1],
            [Ast.NodeKind.Constant, 3],
            [Ast.NodeKind.ArrayWrapper, 4],
            [Ast.NodeKind.SectionMember, 0],
            [Ast.NodeKind.IdentifierPairedExpression, 2],
            [Ast.NodeKind.Identifier, 0],
            [Ast.NodeKind.Constant, 1],
            [Ast.NodeKind.LiteralExpression, 2],
            [Ast.NodeKind.Constant, 3],
        ];
        assertAbridgeNodes(text, expected);
    });

    it(`${Ast.NodeKind.IfExpression}`, () => {
        const text: string = `if x then x else x`;
        const expected: ReadonlyArray<AbridgedNode> = [
            [Ast.NodeKind.IfExpression, undefined],
            [Ast.NodeKind.Constant, 0],
            [Ast.NodeKind.IdentifierExpression, 1],
            [Ast.NodeKind.Identifier, 1],
            [Ast.NodeKind.Constant, 2],
            [Ast.NodeKind.IdentifierExpression, 3],
            [Ast.NodeKind.Identifier, 1],
            [Ast.NodeKind.Constant, 4],
            [Ast.NodeKind.IdentifierExpression, 5],
            [Ast.NodeKind.Identifier, 1],
        ];
        assertAbridgeNodes(text, expected);
    });

    it(`${Ast.NodeKind.InvokeExpression}`, () => {
        const text: string = `foo()`;
        const expected: ReadonlyArray<AbridgedNode> = [
            [Ast.NodeKind.RecursivePrimaryExpression, undefined],
            [Ast.NodeKind.IdentifierExpression, 0],
            [Ast.NodeKind.Identifier, 1],
            [Ast.NodeKind.ArrayWrapper, 1],
            [Ast.NodeKind.InvokeExpression, 0],
            [Ast.NodeKind.Constant, 0],
            [Ast.NodeKind.ArrayWrapper, 1],
            [Ast.NodeKind.Constant, 2],
        ];
        assertAbridgeNodes(text, expected);
    });

    describe(`${Ast.NodeKind.IsExpression}`, () => {
        it(`1 is number`, () => {
            const text: string = `1 is number`;
            const expected: ReadonlyArray<AbridgedNode> = [
                [Ast.NodeKind.IsExpression, undefined],
                [Ast.NodeKind.LiteralExpression, 0],
                [Ast.NodeKind.Constant, 1],
                [Ast.NodeKind.PrimitiveType, 2],
                [Ast.NodeKind.Constant, 0],
            ];
            assertAbridgeNodes(text, expected);
        });

        it(`1 is number is number`, () => {
            const text: string = `1 is number is number`;
            const expected: ReadonlyArray<AbridgedNode> = [
                [Ast.NodeKind.IsExpression, undefined],
                [Ast.NodeKind.IsExpression, 0],
                [Ast.NodeKind.LiteralExpression, 0],
                [Ast.NodeKind.Constant, 1],
                [Ast.NodeKind.PrimitiveType, 2],
                [Ast.NodeKind.Constant, 0],
                [Ast.NodeKind.Constant, 1],
                [Ast.NodeKind.PrimitiveType, 2],
                [Ast.NodeKind.Constant, 0],
            ];
            assertAbridgeNodes(text, expected);
        });
    });

    it(`${Ast.NodeKind.ItemAccessExpression}`, () => {
        const text: string = `x{1}`;
        const expected: ReadonlyArray<AbridgedNode> = [
            [Ast.NodeKind.RecursivePrimaryExpression, undefined],
            [Ast.NodeKind.IdentifierExpression, 0],
            [Ast.NodeKind.Identifier, 1],
            [Ast.NodeKind.ArrayWrapper, 1],
            [Ast.NodeKind.ItemAccessExpression, 0],
            [Ast.NodeKind.Constant, 0],
            [Ast.NodeKind.LiteralExpression, 1],
            [Ast.NodeKind.Constant, 2],
        ];
        assertAbridgeNodes(text, expected);
    });

    it(`${Ast.NodeKind.ItemAccessExpression} optional`, () => {
        const text: string = `x{1}?`;
        const expected: ReadonlyArray<AbridgedNode> = [
            [Ast.NodeKind.RecursivePrimaryExpression, undefined],
            [Ast.NodeKind.IdentifierExpression, 0],
            [Ast.NodeKind.Identifier, 1],
            [Ast.NodeKind.ArrayWrapper, 1],
            [Ast.NodeKind.ItemAccessExpression, 0],
            [Ast.NodeKind.Constant, 0],
            [Ast.NodeKind.LiteralExpression, 1],
            [Ast.NodeKind.Constant, 2],
            [Ast.NodeKind.Constant, 3],
        ];
        assertAbridgeNodes(text, expected);
    });

    describe(`keywords`, () => {
        it(`#sections`, () => {
            const text: string = `#sections`;
            const expected: ReadonlyArray<AbridgedNode> = [
                [Ast.NodeKind.IdentifierExpression, undefined],
                [Ast.NodeKind.Identifier, 1],
            ];
            assertAbridgeNodes(text, expected);
        });

        it(`#shared`, () => {
            const text: string = `#shared`;
            const expected: ReadonlyArray<AbridgedNode> = [
                [Ast.NodeKind.IdentifierExpression, undefined],
                [Ast.NodeKind.Identifier, 1],
            ];
            assertAbridgeNodes(text, expected);
        });
    });

    describe(`${Ast.NodeKind.LetExpression}`, () => {
        it(`let x = 1 in x`, () => {
            const text: string = `let x = 1 in x`;
            const expected: ReadonlyArray<AbridgedNode> = [
                [Ast.NodeKind.LetExpression, undefined],
                [Ast.NodeKind.Constant, 0],
                [Ast.NodeKind.ArrayWrapper, 1],
                [Ast.NodeKind.Csv, 0],
                [Ast.NodeKind.IdentifierPairedExpression, 0],
                [Ast.NodeKind.Identifier, 0],
                [Ast.NodeKind.Constant, 1],
                [Ast.NodeKind.LiteralExpression, 2],
                [Ast.NodeKind.Constant, 2],
                [Ast.NodeKind.IdentifierExpression, 3],
                [Ast.NodeKind.Identifier, 1],
            ];
            assertAbridgeNodes(text, expected);
        });

        it(`let x = 1 in try x`, () => {
            const text: string = `let x = 1 in try x`;
            const expected: ReadonlyArray<AbridgedNode> = [
                [Ast.NodeKind.LetExpression, undefined],
                [Ast.NodeKind.Constant, 0],
                [Ast.NodeKind.ArrayWrapper, 1],
                [Ast.NodeKind.Csv, 0],
                [Ast.NodeKind.IdentifierPairedExpression, 0],
                [Ast.NodeKind.Identifier, 0],
                [Ast.NodeKind.Constant, 1],
                [Ast.NodeKind.LiteralExpression, 2],
                [Ast.NodeKind.Constant, 2],
                [Ast.NodeKind.ErrorHandlingExpression, 3],
                [Ast.NodeKind.Constant, 0],
                [Ast.NodeKind.IdentifierExpression, 1],
                [Ast.NodeKind.Identifier, 1],
            ];
            assertAbridgeNodes(text, expected);
        });
    });

    describe(`${Ast.NodeKind.ListExpression}`, () => {
        it(`{}`, () => {
            const text: string = `{}`;
            const expected: ReadonlyArray<AbridgedNode> = [
                [Ast.NodeKind.ListExpression, undefined],
                [Ast.NodeKind.Constant, 0],
                [Ast.NodeKind.ArrayWrapper, 1],
                [Ast.NodeKind.Constant, 2],
            ];
            assertAbridgeNodes(text, expected);
        });

        it(`{1, 2}`, () => {
            const text: string = `{1, 2}`;
            const expected: ReadonlyArray<AbridgedNode> = [
                [Ast.NodeKind.ListExpression, undefined],
                [Ast.NodeKind.Constant, 0],
                [Ast.NodeKind.ArrayWrapper, 1],
                [Ast.NodeKind.Csv, 0],
                [Ast.NodeKind.LiteralExpression, 0],
                [Ast.NodeKind.Constant, 1],
                [Ast.NodeKind.Csv, 1],
                [Ast.NodeKind.LiteralExpression, 0],
                [Ast.NodeKind.Constant, 2],
            ];
            assertAbridgeNodes(text, expected);
        });

        it(`{1..2}`, () => {
            const text: string = `{1..2}`;
            const expected: ReadonlyArray<AbridgedNode> = [
                [Ast.NodeKind.ListExpression, undefined],
                [Ast.NodeKind.Constant, 0],
                [Ast.NodeKind.ArrayWrapper, 1],
                [Ast.NodeKind.Csv, 0],
                [Ast.NodeKind.RangeExpression, 0],
                [Ast.NodeKind.LiteralExpression, 0],
                [Ast.NodeKind.Constant, 1],
                [Ast.NodeKind.LiteralExpression, 2],
                [Ast.NodeKind.Constant, 2],
            ];
            assertAbridgeNodes(text, expected);
        });

        it(`{1..2, 3..4}`, () => {
            const text: string = `{1..2, 3..4}`;
            const expected: ReadonlyArray<AbridgedNode> = [
                [Ast.NodeKind.ListExpression, undefined],
                [Ast.NodeKind.Constant, 0],
                [Ast.NodeKind.ArrayWrapper, 1],
                [Ast.NodeKind.Csv, 0],
                [Ast.NodeKind.RangeExpression, 0],
                [Ast.NodeKind.LiteralExpression, 0],
                [Ast.NodeKind.Constant, 1],
                [Ast.NodeKind.LiteralExpression, 2],
                [Ast.NodeKind.Constant, 1],
                [Ast.NodeKind.Csv, 1],
                [Ast.NodeKind.RangeExpression, 0],
                [Ast.NodeKind.LiteralExpression, 0],
                [Ast.NodeKind.Constant, 1],
                [Ast.NodeKind.LiteralExpression, 2],
                [Ast.NodeKind.Constant, 2],
            ];
            assertAbridgeNodes(text, expected);
        });

        it(`{1, 2..3}`, () => {
            const text: string = `{1, 2..3}`;
            const expected: ReadonlyArray<AbridgedNode> = [
                [Ast.NodeKind.ListExpression, undefined],
                [Ast.NodeKind.Constant, 0],
                [Ast.NodeKind.ArrayWrapper, 1],
                [Ast.NodeKind.Csv, 0],
                [Ast.NodeKind.LiteralExpression, 0],
                [Ast.NodeKind.Constant, 1],
                [Ast.NodeKind.Csv, 1],
                [Ast.NodeKind.RangeExpression, 0],
                [Ast.NodeKind.LiteralExpression, 0],
                [Ast.NodeKind.Constant, 1],
                [Ast.NodeKind.LiteralExpression, 2],
                [Ast.NodeKind.Constant, 2],
            ];
            assertAbridgeNodes(text, expected);
        });

        it(`{1..2, 3}`, () => {
            const text: string = `{1..2, 3}`;
            const expected: ReadonlyArray<AbridgedNode> = [
                [Ast.NodeKind.ListExpression, undefined],
                [Ast.NodeKind.Constant, 0],
                [Ast.NodeKind.ArrayWrapper, 1],
                [Ast.NodeKind.Csv, 0],
                [Ast.NodeKind.RangeExpression, 0],
                [Ast.NodeKind.LiteralExpression, 0],
                [Ast.NodeKind.Constant, 1],
                [Ast.NodeKind.LiteralExpression, 2],
                [Ast.NodeKind.Constant, 1],
                [Ast.NodeKind.Csv, 1],
                [Ast.NodeKind.LiteralExpression, 0],
                [Ast.NodeKind.Constant, 2],
            ];
            assertAbridgeNodes(text, expected);
        });

        it(`let x = 1, y = {x..2} in y`, () => {
            const text: string = `let x = 1, y = {x..2} in y`;
            const expected: ReadonlyArray<AbridgedNode> = [
                [Ast.NodeKind.LetExpression, undefined],
                [Ast.NodeKind.Constant, 0],
                [Ast.NodeKind.ArrayWrapper, 1],
                [Ast.NodeKind.Csv, 0],
                [Ast.NodeKind.IdentifierPairedExpression, 0],
                [Ast.NodeKind.Identifier, 0],
                [Ast.NodeKind.Constant, 1],
                [Ast.NodeKind.LiteralExpression, 2],
                [Ast.NodeKind.Constant, 1],
                [Ast.NodeKind.Csv, 1],
                [Ast.NodeKind.IdentifierPairedExpression, 0],
                [Ast.NodeKind.Identifier, 0],
                [Ast.NodeKind.Constant, 1],
                [Ast.NodeKind.ListExpression, 2],
                [Ast.NodeKind.Constant, 0],
                [Ast.NodeKind.ArrayWrapper, 1],
                [Ast.NodeKind.Csv, 0],
                [Ast.NodeKind.RangeExpression, 0],
                [Ast.NodeKind.IdentifierExpression, 0],
                [Ast.NodeKind.Identifier, 1],
                [Ast.NodeKind.Constant, 1],
                [Ast.NodeKind.LiteralExpression, 2],
                [Ast.NodeKind.Constant, 2],
                [Ast.NodeKind.Constant, 2],
                [Ast.NodeKind.IdentifierExpression, 3],
                [Ast.NodeKind.Identifier, 1],
            ];
            assertAbridgeNodes(text, expected);
        });
    });

    describe(`${Ast.NodeKind.ListLiteral}`, () => {
        it(`[foo = {1}] section;`, () => {
            const text: string = `[foo = {1}] section;`;
            const expected: ReadonlyArray<AbridgedNode> = [
                [Ast.NodeKind.Section, undefined],
                [Ast.NodeKind.RecordLiteral, 0],
                [Ast.NodeKind.Constant, 0],
                [Ast.NodeKind.ArrayWrapper, 1],
                [Ast.NodeKind.Csv, 0],
                [Ast.NodeKind.GeneralizedIdentifierPairedAnyLiteral, 0],
                [Ast.NodeKind.GeneralizedIdentifier, 0],
                [Ast.NodeKind.Constant, 1],
                [Ast.NodeKind.ListLiteral, 2],
                [Ast.NodeKind.Constant, 0],
                [Ast.NodeKind.ArrayWrapper, 1],
                [Ast.NodeKind.Csv, 0],
                [Ast.NodeKind.LiteralExpression, 0],
                [Ast.NodeKind.Constant, 2],
                [Ast.NodeKind.Constant, 2],
                [Ast.NodeKind.Constant, 1],
                [Ast.NodeKind.Constant, 3],
                [Ast.NodeKind.ArrayWrapper, 4],
            ];
            assertAbridgeNodes(text, expected);
        });

        it(`[foo = {}] section;`, () => {
            const text: string = `[foo = {}] section;`;
            const expected: ReadonlyArray<AbridgedNode> = [
                [Ast.NodeKind.Section, undefined],
                [Ast.NodeKind.RecordLiteral, 0],
                [Ast.NodeKind.Constant, 0],
                [Ast.NodeKind.ArrayWrapper, 1],
                [Ast.NodeKind.Csv, 0],
                [Ast.NodeKind.GeneralizedIdentifierPairedAnyLiteral, 0],
                [Ast.NodeKind.GeneralizedIdentifier, 0],
                [Ast.NodeKind.Constant, 1],
                [Ast.NodeKind.ListLiteral, 2],
                [Ast.NodeKind.Constant, 0],
                [Ast.NodeKind.ArrayWrapper, 1],
                [Ast.NodeKind.Constant, 2],
                [Ast.NodeKind.Constant, 2],
                [Ast.NodeKind.Constant, 1],
                [Ast.NodeKind.Constant, 3],
                [Ast.NodeKind.ArrayWrapper, 4],
            ];
            assertAbridgeNodes(text, expected);
        });
    });

    it(`${Ast.NodeKind.ListType}`, () => {
        const text: string = `type {number}`;
        const expected: ReadonlyArray<AbridgedNode> = [
            [Ast.NodeKind.TypePrimaryType, undefined],
            [Ast.NodeKind.Constant, 0],
            [Ast.NodeKind.ListType, 1],
            [Ast.NodeKind.Constant, 0],
            [Ast.NodeKind.PrimitiveType, 1],
            [Ast.NodeKind.Constant, 0],
            [Ast.NodeKind.Constant, 2],
        ];
        assertAbridgeNodes(text, expected);
    });

    describe(`${Ast.NodeKind.LiteralExpression}`, () => {
        it(`true`, () => {
            const text: string = `true`;
            const expected: ReadonlyArray<AbridgedNode> = [[Ast.NodeKind.LiteralExpression, undefined]];
            assertAbridgeNodes(text, expected);
        });

        it(`false`, () => {
            const text: string = `false`;
            const expected: ReadonlyArray<AbridgedNode> = [[Ast.NodeKind.LiteralExpression, undefined]];
            assertAbridgeNodes(text, expected);
        });

        it(`1`, () => {
            const text: string = `1`;
            const expected: ReadonlyArray<AbridgedNode> = [[Ast.NodeKind.LiteralExpression, undefined]];
            assertAbridgeNodes(text, expected);
        });

        it(`0x1`, () => {
            const text: string = `0x1`;
            const expected: ReadonlyArray<AbridgedNode> = [[Ast.NodeKind.LiteralExpression, undefined]];
            assertAbridgeNodes(text, expected);
        });

        it(`0X1`, () => {
            const text: string = `0X1`;
            const expected: ReadonlyArray<AbridgedNode> = [[Ast.NodeKind.LiteralExpression, undefined]];
            assertAbridgeNodes(text, expected);
        });

        it(`1.2`, () => {
            const text: string = `1.2`;
            const expected: ReadonlyArray<AbridgedNode> = [[Ast.NodeKind.LiteralExpression, undefined]];
            assertAbridgeNodes(text, expected);
        });

        it(`.1`, () => {
            const text: string = ".1";
            const expected: ReadonlyArray<AbridgedNode> = [[Ast.NodeKind.LiteralExpression, undefined]];
            assertAbridgeNodes(text, expected);
        });

        it(`1e2`, () => {
            const text: string = "1e2";
            const expected: ReadonlyArray<AbridgedNode> = [[Ast.NodeKind.LiteralExpression, undefined]];
            assertAbridgeNodes(text, expected);
        });

        it(`1e+2`, () => {
            const text: string = "1e+2";
            const expected: ReadonlyArray<AbridgedNode> = [[Ast.NodeKind.LiteralExpression, undefined]];
            assertAbridgeNodes(text, expected);
        });

        it(`1e-2`, () => {
            const text: string = "1e-2";
            const expected: ReadonlyArray<AbridgedNode> = [[Ast.NodeKind.LiteralExpression, undefined]];
            assertAbridgeNodes(text, expected);
        });

        it(`#nan`, () => {
            const text: string = `#nan`;
            const expected: ReadonlyArray<AbridgedNode> = [[Ast.NodeKind.LiteralExpression, undefined]];
            assertAbridgeNodes(text, expected);
        });

        it(`#infinity`, () => {
            const text: string = `#infinity`;
            const expected: ReadonlyArray<AbridgedNode> = [[Ast.NodeKind.LiteralExpression, undefined]];
            assertAbridgeNodes(text, expected);
        });

        it(`""`, () => {
            const text: string = `""`;
            const expected: ReadonlyArray<AbridgedNode> = [[Ast.NodeKind.LiteralExpression, undefined]];
            assertAbridgeNodes(text, expected);
        });

        it(`""""`, () => {
            const text: string = `""""`;
            const expected: ReadonlyArray<AbridgedNode> = [[Ast.NodeKind.LiteralExpression, undefined]];
            assertAbridgeNodes(text, expected);
        });

        it(`null`, () => {
            const text: string = `null`;
            const expected: ReadonlyArray<AbridgedNode> = [[Ast.NodeKind.LiteralExpression, undefined]];
            assertAbridgeNodes(text, expected);
        });
    });

    describe(`${Ast.NodeKind.LogicalExpression}`, () => {
        it(`true and true`, () => {
            const text: string = `true and true`;
            const expected: ReadonlyArray<AbridgedNode> = [
                [Ast.NodeKind.LogicalExpression, undefined],
                [Ast.NodeKind.LiteralExpression, 0],
                [Ast.NodeKind.Constant, 1],
                [Ast.NodeKind.LiteralExpression, 2],
            ];
            assertAbridgeNodes(text, expected);
        });

        it(`true or true`, () => {
            const text: string = `true or true`;
            const expected: ReadonlyArray<AbridgedNode> = [
                [Ast.NodeKind.LogicalExpression, undefined],
                [Ast.NodeKind.LiteralExpression, 0],
                [Ast.NodeKind.Constant, 1],
                [Ast.NodeKind.LiteralExpression, 2],
            ];
            assertAbridgeNodes(text, expected);
        });
    });

    it(`${Ast.NodeKind.MetadataExpression}`, () => {
        const text: string = `1 meta 1`;
        const expected: ReadonlyArray<AbridgedNode> = [
            [Ast.NodeKind.MetadataExpression, undefined],
            [Ast.NodeKind.LiteralExpression, 0],
            [Ast.NodeKind.Constant, 1],
            [Ast.NodeKind.LiteralExpression, 2],
        ];
        assertAbridgeNodes(text, expected);
    });

    it(`${Ast.NodeKind.NotImplementedExpression}`, () => {
        const text: string = `...`;
        const expected: ReadonlyArray<AbridgedNode> = [
            [Ast.NodeKind.NotImplementedExpression, undefined],
            [Ast.NodeKind.Constant, 0],
        ];
        assertAbridgeNodes(text, expected);
    });

    it(`${Ast.NodeKind.NullablePrimitiveType}`, () => {
        const text: string = `1 is nullable number`;
        const expected: ReadonlyArray<AbridgedNode> = [
            [Ast.NodeKind.IsExpression, undefined],
            [Ast.NodeKind.LiteralExpression, 0],
            [Ast.NodeKind.Constant, 1],
            [Ast.NodeKind.NullablePrimitiveType, 2],
            [Ast.NodeKind.Constant, 0],
            [Ast.NodeKind.PrimitiveType, 1],
            [Ast.NodeKind.Constant, 0],
        ];
        assertAbridgeNodes(text, expected);
    });

    it(`${Ast.NodeKind.NullableType}`, () => {
        const text: string = `type nullable number`;
        const expected: ReadonlyArray<AbridgedNode> = [
            [Ast.NodeKind.TypePrimaryType, undefined],
            [Ast.NodeKind.Constant, 0],
            [Ast.NodeKind.NullableType, 1],
            [Ast.NodeKind.Constant, 0],
            [Ast.NodeKind.PrimitiveType, 1],
            [Ast.NodeKind.Constant, 0],
        ];
        assertAbridgeNodes(text, expected);
    });

    describe(`${Ast.NodeKind.NullCoalescingExpression}`, () => {
        it(`1 ?? a`, () => {
            const text: string = `1 ?? a`;
            const expected: ReadonlyArray<AbridgedNode> = [
                [Ast.NodeKind.NullCoalescingExpression, undefined],
                [Ast.NodeKind.LiteralExpression, 0],
                [Ast.NodeKind.Constant, 1],
                [Ast.NodeKind.IdentifierExpression, 2],
                [Ast.NodeKind.Identifier, 1],
            ];
            assertAbridgeNodes(text, expected);
        });

        it(`1 ?? 1 ?? 1`, () => {
            const text: string = `1 ?? 1 ?? 1`;
            const expected: ReadonlyArray<AbridgedNode> = [
                [Ast.NodeKind.NullCoalescingExpression, undefined],
                [Ast.NodeKind.NullCoalescingExpression, 0],
                [Ast.NodeKind.LiteralExpression, 0],
                [Ast.NodeKind.Constant, 1],
                [Ast.NodeKind.LiteralExpression, 2],
                [Ast.NodeKind.Constant, 1],
                [Ast.NodeKind.LiteralExpression, 2],
            ];
            assertAbridgeNodes(text, expected);
        });
    });

    // Ast.NodeKind.OtherwiseExpression covered by `${Ast.NodeKind.ErrorHandlingExpression} otherwise`

    // Ast.NodeKind.Parameter covered by many

    // Ast.NodeKind.ParameterList covered by many

    it(`${Ast.NodeKind.ParenthesizedExpression}`, () => {
        const text: string = `(1)`;
        const expected: ReadonlyArray<AbridgedNode> = [
            [Ast.NodeKind.ParenthesizedExpression, undefined],
            [Ast.NodeKind.Constant, 0],
            [Ast.NodeKind.LiteralExpression, 1],
            [Ast.NodeKind.Constant, 2],
        ];
        assertAbridgeNodes(text, expected);
    });

    describe(`${Ast.NodeKind.PrimitiveType}`, () => {
        it(`1 as time`, () => {
            const text: string = `1 as time`;
            const expected: ReadonlyArray<AbridgedNode> = [
                [Ast.NodeKind.AsExpression, undefined],
                [Ast.NodeKind.LiteralExpression, 0],
                [Ast.NodeKind.Constant, 1],
                [Ast.NodeKind.PrimitiveType, 2],
                [Ast.NodeKind.Constant, 0],
            ];
            assertAbridgeNodes(text, expected);
        });
    });

    describe(`${Ast.NodeKind.RecordExpression}`, () => {
        it(`[x=1]`, () => {
            const text: string = `[x=1]`;
            const expected: ReadonlyArray<AbridgedNode> = [
                [Ast.NodeKind.RecordExpression, undefined],
                [Ast.NodeKind.Constant, 0],
                [Ast.NodeKind.ArrayWrapper, 1],
                [Ast.NodeKind.Csv, 0],
                [Ast.NodeKind.GeneralizedIdentifierPairedExpression, 0],
                [Ast.NodeKind.GeneralizedIdentifier, 0],
                [Ast.NodeKind.Constant, 1],
                [Ast.NodeKind.LiteralExpression, 2],
                [Ast.NodeKind.Constant, 2],
            ];
            assertAbridgeNodes(text, expected);
        });

        it(`[]`, () => {
            const text: string = `[]`;
            const expected: ReadonlyArray<AbridgedNode> = [
                [Ast.NodeKind.RecordExpression, undefined],
                [Ast.NodeKind.Constant, 0],
                [Ast.NodeKind.ArrayWrapper, 1],
                [Ast.NodeKind.Constant, 2],
            ];
            assertAbridgeNodes(text, expected);
        });
    });

    // Ast.NodeKind.RecordLiteral covered by many

    describe(`${Ast.NodeKind.RecordType}`, () => {
        it(`type [x]`, () => {
            const text: string = `type [x]`;
            const expected: ReadonlyArray<AbridgedNode> = [
                [Ast.NodeKind.TypePrimaryType, undefined],
                [Ast.NodeKind.Constant, 0],
                [Ast.NodeKind.RecordType, 1],
                [Ast.NodeKind.FieldSpecificationList, 0],
                [Ast.NodeKind.Constant, 0],
                [Ast.NodeKind.ArrayWrapper, 1],
                [Ast.NodeKind.Csv, 0],
                [Ast.NodeKind.FieldSpecification, 0],
                [Ast.NodeKind.GeneralizedIdentifier, 1],
                [Ast.NodeKind.Constant, 2],
            ];
            assertAbridgeNodes(text, expected);
        });

        it(`type [x, ...]`, () => {
            const text: string = `type [x, ...]`;
            const expected: ReadonlyArray<AbridgedNode> = [
                [Ast.NodeKind.TypePrimaryType, undefined],
                [Ast.NodeKind.Constant, 0],
                [Ast.NodeKind.RecordType, 1],
                [Ast.NodeKind.FieldSpecificationList, 0],
                [Ast.NodeKind.Constant, 0],
                [Ast.NodeKind.ArrayWrapper, 1],
                [Ast.NodeKind.Csv, 0],
                [Ast.NodeKind.FieldSpecification, 0],
                [Ast.NodeKind.GeneralizedIdentifier, 1],
                [Ast.NodeKind.Constant, 1],
                [Ast.NodeKind.Constant, 2],
                [Ast.NodeKind.Constant, 3],
            ];
            assertAbridgeNodes(text, expected);
        });
    });

    // Ast.NodeKind.RecursivePrimaryExpression covered by many

    describe(`${Ast.NodeKind.RelationalExpression}`, () => {
        it(`1 > 2`, () => {
            const text: string = `1 > 2`;
            const expected: ReadonlyArray<AbridgedNode> = [
                [Ast.NodeKind.RelationalExpression, undefined],
                [Ast.NodeKind.LiteralExpression, 0],
                [Ast.NodeKind.Constant, 1],
                [Ast.NodeKind.LiteralExpression, 2],
            ];
            assertAbridgeNodes(text, expected);

            const operatorNode: Ast.TConstant = assertNthNodeOfKind<Ast.TConstant>(text, Ast.NodeKind.Constant, 1);
            expect(operatorNode.constantKind).to.equal(Ast.RelationalOperatorKind.GreaterThan);
        });

        it(`1 >= 2`, () => {
            const text: string = `1 >= 2`;
            const expected: ReadonlyArray<AbridgedNode> = [
                [Ast.NodeKind.RelationalExpression, undefined],
                [Ast.NodeKind.LiteralExpression, 0],
                [Ast.NodeKind.Constant, 1],
                [Ast.NodeKind.LiteralExpression, 2],
            ];
            assertAbridgeNodes(text, expected);

            const operatorNode: Ast.TConstant = assertNthNodeOfKind<Ast.TConstant>(text, Ast.NodeKind.Constant, 1);
            expect(operatorNode.constantKind).to.equal(Ast.RelationalOperatorKind.GreaterThanEqualTo);
        });

        it(`1 < 2`, () => {
            const text: string = `1 < 2`;
            const expected: ReadonlyArray<AbridgedNode> = [
                [Ast.NodeKind.RelationalExpression, undefined],
                [Ast.NodeKind.LiteralExpression, 0],
                [Ast.NodeKind.Constant, 1],
                [Ast.NodeKind.LiteralExpression, 2],
            ];
            assertAbridgeNodes(text, expected);

            const operatorNode: Ast.TConstant = assertNthNodeOfKind<Ast.TConstant>(text, Ast.NodeKind.Constant, 1);
            expect(operatorNode.constantKind).to.equal(Ast.RelationalOperatorKind.LessThan);
        });

        it(`1 <= 2`, () => {
            const text: string = `1 <= 2`;
            const expected: ReadonlyArray<AbridgedNode> = [
                [Ast.NodeKind.RelationalExpression, undefined],
                [Ast.NodeKind.LiteralExpression, 0],
                [Ast.NodeKind.Constant, 1],
                [Ast.NodeKind.LiteralExpression, 2],
            ];
            assertAbridgeNodes(text, expected);

            const operatorNode: Ast.TConstant = assertNthNodeOfKind<Ast.TConstant>(text, Ast.NodeKind.Constant, 1);
            expect(operatorNode.constantKind).to.equal(Ast.RelationalOperatorKind.LessThanEqualTo);
        });
    });

    describe(`${Ast.NodeKind.Section}`, () => {
        it(`section;`, () => {
            const text: string = `section;`;
            const expected: ReadonlyArray<AbridgedNode> = [
                [Ast.NodeKind.Section, undefined],
                [Ast.NodeKind.Constant, 1],
                [Ast.NodeKind.Constant, 3],
                [Ast.NodeKind.ArrayWrapper, 4],
            ];
            assertAbridgeNodes(text, expected);
        });

        it(`[] section;`, () => {
            const text: string = `[] section;`;
            const expected: ReadonlyArray<AbridgedNode> = [
                [Ast.NodeKind.Section, undefined],
                [Ast.NodeKind.RecordLiteral, 0],
                [Ast.NodeKind.Constant, 0],
                [Ast.NodeKind.ArrayWrapper, 1],
                [Ast.NodeKind.Constant, 2],
                [Ast.NodeKind.Constant, 1],
                [Ast.NodeKind.Constant, 3],
                [Ast.NodeKind.ArrayWrapper, 4],
            ];
            assertAbridgeNodes(text, expected);
        });

        it(`section foo;`, () => {
            const text: string = `section foo;`;
            const expected: ReadonlyArray<AbridgedNode> = [
                [Ast.NodeKind.Section, undefined],
                [Ast.NodeKind.Constant, 1],
                [Ast.NodeKind.Identifier, 2],
                [Ast.NodeKind.Constant, 3],
                [Ast.NodeKind.ArrayWrapper, 4],
            ];
            assertAbridgeNodes(text, expected);
        });

        it(`section; x = 1;`, () => {
            const text: string = `section; x = 1;`;
            const expected: ReadonlyArray<AbridgedNode> = [
                [Ast.NodeKind.Section, undefined],
                [Ast.NodeKind.Constant, 1],
                [Ast.NodeKind.Constant, 3],
                [Ast.NodeKind.ArrayWrapper, 4],
                [Ast.NodeKind.SectionMember, 0],
                [Ast.NodeKind.IdentifierPairedExpression, 2],
                [Ast.NodeKind.Identifier, 0],
                [Ast.NodeKind.Constant, 1],
                [Ast.NodeKind.LiteralExpression, 2],
                [Ast.NodeKind.Constant, 3],
            ];
            assertAbridgeNodes(text, expected);
        });

        it(`section; x = 1; y = 2;`, () => {
            const text: string = `section; x = 1; y = 2;`;
            const expected: ReadonlyArray<AbridgedNode> = [
                [Ast.NodeKind.Section, undefined],
                [Ast.NodeKind.Constant, 1],
                [Ast.NodeKind.Constant, 3],
                [Ast.NodeKind.ArrayWrapper, 4],
                [Ast.NodeKind.SectionMember, 0],
                [Ast.NodeKind.IdentifierPairedExpression, 2],
                [Ast.NodeKind.Identifier, 0],
                [Ast.NodeKind.Constant, 1],
                [Ast.NodeKind.LiteralExpression, 2],
                [Ast.NodeKind.Constant, 3],
                [Ast.NodeKind.SectionMember, 1],
                [Ast.NodeKind.IdentifierPairedExpression, 2],
                [Ast.NodeKind.Identifier, 0],
                [Ast.NodeKind.Constant, 1],
                [Ast.NodeKind.LiteralExpression, 2],
                [Ast.NodeKind.Constant, 3],
            ];
            assertAbridgeNodes(text, expected);
        });
    });

    describe(`${Ast.NodeKind.SectionMember}`, () => {
        it(`section; x = 1;`, () => {
            const text: string = `section; x = 1;`;
            const expected: ReadonlyArray<AbridgedNode> = [
                [Ast.NodeKind.Section, undefined],
                [Ast.NodeKind.Constant, 1],
                [Ast.NodeKind.Constant, 3],
                [Ast.NodeKind.ArrayWrapper, 4],
                [Ast.NodeKind.SectionMember, 0],
                [Ast.NodeKind.IdentifierPairedExpression, 2],
                [Ast.NodeKind.Identifier, 0],
                [Ast.NodeKind.Constant, 1],
                [Ast.NodeKind.LiteralExpression, 2],
                [Ast.NodeKind.Constant, 3],
            ];
            assertAbridgeNodes(text, expected);
        });

        it(`section; [] x = 1;`, () => {
            const text: string = `section; [] x = 1;`;
            const expected: ReadonlyArray<AbridgedNode> = [
                [Ast.NodeKind.Section, undefined],
                [Ast.NodeKind.Constant, 1],
                [Ast.NodeKind.Constant, 3],
                [Ast.NodeKind.ArrayWrapper, 4],
                [Ast.NodeKind.SectionMember, 0],
                [Ast.NodeKind.RecordLiteral, 0],
                [Ast.NodeKind.Constant, 0],
                [Ast.NodeKind.ArrayWrapper, 1],
                [Ast.NodeKind.Constant, 2],
                [Ast.NodeKind.IdentifierPairedExpression, 2],
                [Ast.NodeKind.Identifier, 0],
                [Ast.NodeKind.Constant, 1],
                [Ast.NodeKind.LiteralExpression, 2],
                [Ast.NodeKind.Constant, 3],
            ];
            assertAbridgeNodes(text, expected);
        });

        it(`section; shared x = 1;`, () => {
            const text: string = `section; shared x = 1;`;
            const expected: ReadonlyArray<AbridgedNode> = [
                [Ast.NodeKind.Section, undefined],
                [Ast.NodeKind.Constant, 1],
                [Ast.NodeKind.Constant, 3],
                [Ast.NodeKind.ArrayWrapper, 4],
                [Ast.NodeKind.SectionMember, 0],
                [Ast.NodeKind.Constant, 1],
                [Ast.NodeKind.IdentifierPairedExpression, 2],
                [Ast.NodeKind.Identifier, 0],
                [Ast.NodeKind.Constant, 1],
                [Ast.NodeKind.LiteralExpression, 2],
                [Ast.NodeKind.Constant, 3],
            ];
            assertAbridgeNodes(text, expected);
        });
    });

    describe(`${Ast.NodeKind.TableType}`, () => {
        it(`type table [x]`, () => {
            const text: string = `type table [x]`;
            const expected: ReadonlyArray<AbridgedNode> = [
                [Ast.NodeKind.TypePrimaryType, undefined],
                [Ast.NodeKind.Constant, 0],
                [Ast.NodeKind.TableType, 1],
                [Ast.NodeKind.Constant, 0],
                [Ast.NodeKind.FieldSpecificationList, 1],
                [Ast.NodeKind.Constant, 0],
                [Ast.NodeKind.ArrayWrapper, 1],
                [Ast.NodeKind.Csv, 0],
                [Ast.NodeKind.FieldSpecification, 0],
                [Ast.NodeKind.GeneralizedIdentifier, 1],
                [Ast.NodeKind.Constant, 2],
            ];
            assertAbridgeNodes(text, expected);
        });

        it(`type table (x)`, () => {
            const text: string = `type table (x)`;
            const expected: ReadonlyArray<AbridgedNode> = [
                [Ast.NodeKind.TypePrimaryType, undefined],
                [Ast.NodeKind.Constant, 0],
                [Ast.NodeKind.TableType, 1],
                [Ast.NodeKind.Constant, 0],
                [Ast.NodeKind.ParenthesizedExpression, 1],
                [Ast.NodeKind.Constant, 0],
                [Ast.NodeKind.IdentifierExpression, 1],
                [Ast.NodeKind.Identifier, 1],
                [Ast.NodeKind.Constant, 2],
            ];
            assertAbridgeNodes(text, expected);
        });
    });

    // Ast.NodeKind.TypePrimaryType covered by many

    describe(`${Ast.NodeKind.UnaryExpression}`, () => {
        it(`-1`, () => {
            const text: string = `-1`;
            const expected: ReadonlyArray<AbridgedNode> = [
                [Ast.NodeKind.UnaryExpression, undefined],
                [Ast.NodeKind.ArrayWrapper, 0],
                [Ast.NodeKind.Constant, 0],
                [Ast.NodeKind.LiteralExpression, 1],
            ];
            assertAbridgeNodes(text, expected);

            const operatorNode: Ast.TConstant = assertNthNodeOfKind<Ast.TConstant>(text, Ast.NodeKind.Constant, 1);
            expect(operatorNode.constantKind).to.equal(Ast.UnaryOperatorKind.Negative);
        });

        it(`not 1`, () => {
            const text: string = `not 1`;
            const expected: ReadonlyArray<AbridgedNode> = [
                [Ast.NodeKind.UnaryExpression, undefined],
                [Ast.NodeKind.ArrayWrapper, 0],
                [Ast.NodeKind.Constant, 0],
                [Ast.NodeKind.LiteralExpression, 1],
            ];
            assertAbridgeNodes(text, expected);

            const operatorNode: Ast.TConstant = assertNthNodeOfKind<Ast.TConstant>(text, Ast.NodeKind.Constant, 1);
            expect(operatorNode.constantKind).to.equal(Ast.UnaryOperatorKind.Not);
        });

        it(`+1`, () => {
            const text: string = `+1`;
            const expected: ReadonlyArray<AbridgedNode> = [
                [Ast.NodeKind.UnaryExpression, undefined],
                [Ast.NodeKind.ArrayWrapper, 0],
                [Ast.NodeKind.Constant, 0],
                [Ast.NodeKind.LiteralExpression, 1],
            ];
            assertAbridgeNodes(text, expected);

            const operatorNode: Ast.TConstant = assertNthNodeOfKind<Ast.TConstant>(text, Ast.NodeKind.Constant, 1);
            expect(operatorNode.constantKind).to.equal(Ast.UnaryOperatorKind.Positive);
        });
    });
});<|MERGE_RESOLUTION|>--- conflicted
+++ resolved
@@ -23,11 +23,11 @@
 }
 
 function collectAbridgeNodeFromAst(text: string): ReadonlyArray<AbridgedNode> {
-<<<<<<< HEAD
-    const lexParseOk: Task.LexParseOk = expectLexParseOk(DefaultSettings, text, IParserStateUtils.stateFactory);
-=======
-    const lexParseOk: Task.LexParseOk = TestAssertUtils.assertLexParseOk(DefaultSettings, text);
->>>>>>> b83f27b9
+    const lexParseOk: Task.LexParseOk = TestAssertUtils.assertLexParseOk(
+        DefaultSettings,
+        text,
+        IParserStateUtils.stateFactory,
+    );
     const state: CollectAbridgeNodeState = {
         localizationTemplates: DefaultTemplates,
         result: [],
@@ -50,13 +50,12 @@
     return triedTraverse.value;
 }
 
-<<<<<<< HEAD
-function expectNthNodeOfKind<N>(text: string, nodeKind: Ast.NodeKind, nthRequired: number): N & Ast.TNode {
-    const lexParseOk: Task.LexParseOk = expectLexParseOk(DefaultSettings, text, IParserStateUtils.stateFactory);
-=======
 function assertNthNodeOfKind<N>(text: string, nodeKind: Ast.NodeKind, nthRequired: number): N & Ast.TNode {
-    const lexParseOk: Task.LexParseOk = TestAssertUtils.assertLexParseOk(DefaultSettings, text);
->>>>>>> b83f27b9
+    const lexParseOk: Task.LexParseOk = TestAssertUtils.assertLexParseOk(
+        DefaultSettings,
+        text,
+        IParserStateUtils.stateFactory,
+    );
     const state: NthNodeOfKindState = {
         localizationTemplates: DefaultTemplates,
         result: undefined,
