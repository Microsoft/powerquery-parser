// Copyright (c) Microsoft Corporation.
// Licensed under the MIT license.

import { expect } from "chai";
import "mocha";
import { Inspection, Task } from "../../..";
import { Assert } from "../../../common";
import { Position, ScopeTypeByKey } from "../../../inspection";
import { ActiveNode, ActiveNodeUtils } from "../../../inspection/activeNode";
import { Ast } from "../../../language";
import { IParserState, NodeIdMap, ParseContext, ParseError } from "../../../parser";
import { CommonSettings, DefaultSettings } from "../../../settings";
import { Type, TypeUtils } from "../../../type";
import { expectLexParseOk, expectParseErr, expectTextWithPosition } from "../../common";

function expectParseOkNodeTypeEqual(text: string, expected: Type.TType): void {
    const lexParseOk: Task.LexParseOk = expectLexParseOk(DefaultSettings, text);
    const actual: Type.TType = expectParseNodeOk(
        DefaultSettings,
        lexParseOk.state.contextState.nodeIdMapCollection,
        lexParseOk.state.contextState.leafNodeIds,
        lexParseOk.root.id,
    );

    expect(actual).deep.equal(expected);
}

function expectParseErrNodeTypeEqual(text: string, expected: Type.TType): void {
    const parseErr: ParseError.ParseError<IParserState> = expectParseErr(DefaultSettings, text);
<<<<<<< HEAD
    const maybeRoot: ParseContext.Node | undefined = parseErr.state.contextState.maybeRoot;
    if (maybeRoot === undefined) {
        throw new Error(`AssertFailed: maybeRoot !== undefined`);
    }
=======
    const maybeRoot: ParseContext.Node | undefined = parseErr.state.contextState.root.maybeNode;
    Assert.isDefined(maybeRoot);
>>>>>>> 9368486e

    const actual: Type.TType = expectParseNodeOk(
        DefaultSettings,
        parseErr.state.contextState.nodeIdMapCollection,
        parseErr.state.contextState.leafNodeIds,
        maybeRoot.id,
    );

    expect(actual).deep.equal(expected);
}

function expectParseNodeOk(
    settings: CommonSettings,
    nodeIdMapCollection: NodeIdMap.Collection,
    leafNodeIds: ReadonlyArray<number>,
    nodeId: number,
): Type.TType {
    const triedType: Inspection.TriedType = Inspection.tryType(settings, nodeIdMapCollection, leafNodeIds, nodeId);
    Assert.isOk(triedType);

    return triedType.value;
}

function expectParseOkScopeTypeEqual(textWithPipe: string, expected: Inspection.ScopeTypeByKey): void {
    const [textWithoutPipe, position]: [string, Position] = expectTextWithPosition(textWithPipe);
    const lexParseOk: Task.LexParseOk = expectLexParseOk(DefaultSettings, textWithoutPipe);
    const nodeIdMapCollection: NodeIdMap.Collection = lexParseOk.state.contextState.nodeIdMapCollection;
    const leafNodeIds: ReadonlyArray<number> = lexParseOk.state.contextState.leafNodeIds;

    const actual: Inspection.ScopeTypeByKey = expectParseOkScopeTypeOk(
        DefaultSettings,
        nodeIdMapCollection,
        leafNodeIds,
        position,
    );

    expect(actual).deep.equal(expected);
}

function expectParseOkScopeTypeOk(
    settings: CommonSettings,
    nodeIdMapCollection: NodeIdMap.Collection,
    leafNodeIds: ReadonlyArray<number>,
    position: Position,
): Inspection.ScopeTypeByKey {
    const maybeActiveNode: ActiveNode | undefined = ActiveNodeUtils.maybeActiveNode(
        nodeIdMapCollection,
        leafNodeIds,
        position,
    );
    Assert.isDefined(maybeActiveNode);

    const triedScopeType: Inspection.TriedScopeType = Inspection.tryScopeType(
        settings,
        nodeIdMapCollection,
        leafNodeIds,
        maybeActiveNode.ancestry[0].node.id,
    );
    Assert.isOk(triedScopeType);

    return triedScopeType.value;
}

describe(`Inspection - Scope - Type`, () => {
    describe("BinOpExpression", () => {
        it(`1 + 1`, () => {
            const expression: string = "1 + 1";
            const expected: Type.TType = TypeUtils.genericFactory(Type.TypeKind.Number, false);
            expectParseOkNodeTypeEqual(expression, expected);
        });

        it(`true and false`, () => {
            const expression: string = `true and false`;
            const expected: Type.TType = TypeUtils.genericFactory(Type.TypeKind.Logical, false);
            expectParseOkNodeTypeEqual(expression, expected);
        });

        it(`"hello" & "world"`, () => {
            const expression: string = `"hello" & "world"`;
            const expected: Type.TType = TypeUtils.genericFactory(Type.TypeKind.Text, false);
            expectParseOkNodeTypeEqual(expression, expected);
        });

        it(`true + 1`, () => {
            const expression: string = `true + 1`;
            const expected: Type.TType = TypeUtils.genericFactory(Type.TypeKind.None, false);
            expectParseOkNodeTypeEqual(expression, expected);
        });
    });

    describe(`${Ast.NodeKind.AsNullablePrimitiveType}`, () => {
        it(`(foo as number, bar as nullable number) => foo + bar|`, () => {
            const expression: string = `(foo as number, bar as nullable number) => foo + bar|`;
            const expected: ScopeTypeByKey = new Map<string, Type.TType>([
                ["foo", TypeUtils.genericFactory(Type.TypeKind.Number, false)],
                ["bar", TypeUtils.genericFactory(Type.TypeKind.Number, true)],
            ]);
            expectParseOkScopeTypeEqual(expression, expected);
        });
    });

    describe(`${Ast.NodeKind.AsExpression}`, () => {
        it(`1 as number`, () => {
            const expression: string = `1 as number`;
            const expected: Type.TType = TypeUtils.genericFactory(Type.TypeKind.Number, false);
            expectParseOkNodeTypeEqual(expression, expected);
        });

        it(`1 as text`, () => {
            const expression: string = `1 as text`;
            const expected: Type.TType = TypeUtils.genericFactory(Type.TypeKind.Text, false);
            expectParseOkNodeTypeEqual(expression, expected);
        });

        it(`1 as any`, () => {
            const expression: string = `1 as any`;
            const expected: Type.TType = TypeUtils.anyFactory();
            expectParseOkNodeTypeEqual(expression, expected);
        });
    });

    describe(`${Ast.NodeKind.ErrorHandlingExpression}`, () => {
        it(`try 1`, () => {
            const expression: string = `try 1`;
            const expected: Type.TType = {
                kind: Type.TypeKind.Any,
                maybeExtendedKind: Type.ExtendedTypeKind.AnyUnion,
                isNullable: false,
                unionedTypePairs: [
                    TypeUtils.genericFactory(Type.TypeKind.Number, false),
                    TypeUtils.genericFactory(Type.TypeKind.Record, false),
                ],
            };
            expectParseOkNodeTypeEqual(expression, expected);
        });

        it(`try 1 otherwise false`, () => {
            const expression: string = `try 1 otherwise false`;
            const expected: Type.TType = {
                kind: Type.TypeKind.Any,
                maybeExtendedKind: Type.ExtendedTypeKind.AnyUnion,
                isNullable: false,
                unionedTypePairs: [
                    TypeUtils.genericFactory(Type.TypeKind.Number, false),
                    TypeUtils.genericFactory(Type.TypeKind.Logical, false),
                ],
            };
            expectParseOkNodeTypeEqual(expression, expected);
        });
    });

    describe(`${Ast.NodeKind.ErrorRaisingExpression}`, () => {
        it(`error 1`, () => {
            const expression: string = `error 1`;
            const expected: Type.TType = TypeUtils.anyFactory();
            expectParseOkNodeTypeEqual(expression, expected);
        });
    });

    describe(`${Ast.NodeKind.FieldProjection}`, () => {
        it(`[a=1][[a]]`, () => {
            const expression: string = `[a=1][[a]]`;
            const expected: Type.TType = {
                kind: Type.TypeKind.Record,
                maybeExtendedKind: Type.ExtendedTypeKind.DefinedRecord,
                isNullable: false,
                fields: new Map<string, Type.TType>([["a", TypeUtils.genericFactory(Type.TypeKind.Number, false)]]),
                isOpen: false,
            };
            expectParseOkNodeTypeEqual(expression, expected);
        });

        it(`[a=1][[b]]`, () => {
            const expression: string = `[a=1][[b]]`;
            const expected: Type.TType = TypeUtils.noneFactory();
            expectParseOkNodeTypeEqual(expression, expected);
        });

        it(`[a=1][[b]]?`, () => {
            const expression: string = `[a=1][[b]]?`;
            const expected: Type.TType = TypeUtils.nullFactory();
            expectParseOkNodeTypeEqual(expression, expected);
        });

        it(`(1 as record)[[a]]`, () => {
            const expression: string = `(1 as record)[[a]]`;
            const expected: Type.TType = {
                kind: Type.TypeKind.Record,
                maybeExtendedKind: Type.ExtendedTypeKind.DefinedRecord,
                isNullable: false,
                fields: new Map<string, Type.TType>([["a", TypeUtils.anyFactory()]]),
                isOpen: false,
            };
            expectParseOkNodeTypeEqual(expression, expected);
        });

        it(`(1 as record)[[a]]?`, () => {
            const expression: string = `(1 as record)[[a]]?`;
            const expected: Type.TType = {
                kind: Type.TypeKind.Record,
                maybeExtendedKind: Type.ExtendedTypeKind.DefinedRecord,
                isNullable: false,
                fields: new Map<string, Type.TType>([["a", TypeUtils.anyFactory()]]),
                isOpen: false,
            };
            expectParseOkNodeTypeEqual(expression, expected);
        });
    });

    describe(`${Ast.NodeKind.FieldSelector}`, () => {
        it(`[a=1][a]`, () => {
            const expression: string = `[a=1][a]`;
            const expected: Type.TType = TypeUtils.genericFactory(Type.TypeKind.Number, false);
            expectParseOkNodeTypeEqual(expression, expected);
        });

        it(`[a=1][b]`, () => {
            const expression: string = `[a=1][b]`;
            const expected: Type.TType = TypeUtils.noneFactory();
            expectParseOkNodeTypeEqual(expression, expected);
        });

        it(`[a=1][b]?`, () => {
            const expression: string = `[a=1][b]?`;
            const expected: Type.TType = TypeUtils.nullFactory();
            expectParseOkNodeTypeEqual(expression, expected);
        });

        it(`(1 as record)[a]`, () => {
            const expression: string = `(1 as record)[a]`;
            const expected: Type.TType = TypeUtils.anyFactory();
            expectParseOkNodeTypeEqual(expression, expected);
        });

        it(`(1 as record)[a]?`, () => {
            const expression: string = `(1 as record)[a]?`;
            const expected: Type.TType = TypeUtils.anyFactory();
            expectParseOkNodeTypeEqual(expression, expected);
        });
    });

    describe(`${Ast.NodeKind.FunctionExpression}`, () => {
        it(`() => 1`, () => {
            const expression: string = `() => 1`;
            const expected: Type.TType = {
                kind: Type.TypeKind.Function,
                maybeExtendedKind: Type.ExtendedTypeKind.DefinedFunction,
                isNullable: false,
                parameters: [],
                returnType: TypeUtils.genericFactory(Type.TypeKind.Number, false),
            };
            expectParseOkNodeTypeEqual(expression, expected);
        });

        // Test AnyUnion return
        it(`() => if true then 1 else ""`, () => {
            const expression: string = `() => if true then 1 else ""`;
            const expected: Type.TType = {
                kind: Type.TypeKind.Function,
                maybeExtendedKind: Type.ExtendedTypeKind.DefinedFunction,
                isNullable: false,
                parameters: [],
                returnType: TypeUtils.anyUnionFactory([
                    TypeUtils.genericFactory(Type.TypeKind.Number, false),
                    TypeUtils.genericFactory(Type.TypeKind.Text, false),
                ]),
            };
            expectParseOkNodeTypeEqual(expression, expected);
        });

        it(`(a, b as number, c as nullable number, optional d) => 1`, () => {
            const expression: string = `(a, b as number, c as nullable number, optional d) => 1`;
            const expected: Type.TType = {
                kind: Type.TypeKind.Function,
                maybeExtendedKind: Type.ExtendedTypeKind.DefinedFunction,
                isNullable: false,
                parameters: [
                    {
                        isNullable: true,
                        isOptional: false,
                        maybeType: undefined,
                    },
                    {
                        isNullable: false,
                        isOptional: false,
                        maybeType: Type.TypeKind.Number,
                    },
                    {
                        isNullable: true,
                        isOptional: false,
                        maybeType: Type.TypeKind.Number,
                    },
                    {
                        isNullable: true,
                        isOptional: true,
                        maybeType: undefined,
                    },
                ],
                returnType: TypeUtils.genericFactory(Type.TypeKind.Number, false),
            };
            expectParseOkNodeTypeEqual(expression, expected);
        });
    });

    describe(`${Ast.NodeKind.FunctionType}`, () => {
        it(`type function`, () => {
            const expression: string = `type function`;
            const expected: Type.TType = TypeUtils.genericFactory(Type.TypeKind.Function, false);
            expectParseOkNodeTypeEqual(expression, expected);
        });

        it(`type function () as text`, () => {
            const expression: string = `type function () as text`;
            const expected: Type.TType = {
                kind: Type.TypeKind.Type,
                maybeExtendedKind: Type.ExtendedTypeKind.DefinedType,
                isNullable: false,
                primaryType: {
                    kind: Type.TypeKind.Function,
                    maybeExtendedKind: Type.ExtendedTypeKind.DefinedFunction,
                    isNullable: false,
                    parameters: [],
                    returnType: TypeUtils.genericFactory(Type.TypeKind.Text, false),
                },
            };
            expectParseOkNodeTypeEqual(expression, expected);
        });

        it(`type function (foo as number, bar as nullable text, optional baz as date) as text`, () => {
            const expression: string = `type function (foo as number, bar as nullable text, optional baz as date) as text`;
            const expected: Type.TType = {
                kind: Type.TypeKind.Type,
                maybeExtendedKind: Type.ExtendedTypeKind.DefinedType,
                isNullable: false,
                primaryType: {
                    kind: Type.TypeKind.Function,
                    maybeExtendedKind: Type.ExtendedTypeKind.DefinedFunction,
                    isNullable: false,
                    parameters: [
                        {
                            isNullable: false,
                            isOptional: false,
                            maybeType: Type.TypeKind.Number,
                        },
                        {
                            isNullable: true,
                            isOptional: false,
                            maybeType: Type.TypeKind.Text,
                        },
                        {
                            isNullable: false,
                            isOptional: true,
                            maybeType: Type.TypeKind.Date,
                        },
                    ],
                    returnType: TypeUtils.genericFactory(Type.TypeKind.Text, false),
                },
            };
            expectParseOkNodeTypeEqual(expression, expected);
        });
    });

    describe(`${Ast.NodeKind.IdentifierExpression}`, () => {
        it(`let x = true in x`, () => {
            const expression: string = "let x = true in x";
            const expected: Type.TType = TypeUtils.genericFactory(Type.TypeKind.Logical, false);
            expectParseOkNodeTypeEqual(expression, expected);
        });

        it(`let x = 1 in x`, () => {
            const expression: string = "let x = 1 in x";
            const expected: Type.TType = TypeUtils.genericFactory(Type.TypeKind.Number, false);
            expectParseOkNodeTypeEqual(expression, expected);
        });
    });

    describe(`${Ast.NodeKind.IfExpression}`, () => {
        it(`if true then true else false`, () => {
            const expression: string = `if true then true else false`;
            const expected: Type.TType = TypeUtils.genericFactory(Type.TypeKind.Logical, false);
            expectParseOkNodeTypeEqual(expression, expected);
        });

        it(`if true then 1 else false`, () => {
            const expression: string = `if true then 1 else false`;
            const expected: Type.TType = {
                kind: Type.TypeKind.Any,
                maybeExtendedKind: Type.ExtendedTypeKind.AnyUnion,
                isNullable: false,
                unionedTypePairs: [
                    TypeUtils.genericFactory(Type.TypeKind.Number, false),
                    TypeUtils.genericFactory(Type.TypeKind.Logical, false),
                ],
            };
            expectParseOkNodeTypeEqual(expression, expected);
        });

        it(`if if true then true else false then 1 else 0`, () => {
            const expression: string = `if if true then true else false then 1 else ""`;
            const expected: Type.TType = {
                kind: Type.TypeKind.Any,
                maybeExtendedKind: Type.ExtendedTypeKind.AnyUnion,
                isNullable: false,
                unionedTypePairs: [
                    TypeUtils.genericFactory(Type.TypeKind.Number, false),
                    TypeUtils.genericFactory(Type.TypeKind.Text, false),
                ],
            };
            expectParseOkNodeTypeEqual(expression, expected);
        });

        it(`if`, () => {
            const expression: string = `if`;
            const expected: Type.TType = TypeUtils.unknownFactory();
            expectParseErrNodeTypeEqual(expression, expected);
        });

        it(`if "a"`, () => {
            const expression: string = `if "a"`;
            const expected: Type.TType = TypeUtils.noneFactory();
            expectParseErrNodeTypeEqual(expression, expected);
        });

        it(`if true or "a"`, () => {
            const expression: string = `if true or "a"`;
            const expected: Type.TType = TypeUtils.noneFactory();
            expectParseErrNodeTypeEqual(expression, expected);
        });

        it(`if 1 as any then "a" else "b"`, () => {
            const expression: string = `if 1 as any then "a" else "b"`;
            const expected: Type.TType = TypeUtils.genericFactory(Type.TypeKind.Text, false);
            expectParseOkNodeTypeEqual(expression, expected);
        });

        it(`if true then 1`, () => {
            const expression: string = `if true then 1`;
            const expected: Type.TType = {
                kind: Type.TypeKind.Any,
                maybeExtendedKind: Type.ExtendedTypeKind.AnyUnion,
                isNullable: false,
                unionedTypePairs: [
                    TypeUtils.genericFactory(Type.TypeKind.Number, false),
                    TypeUtils.genericFactory(Type.TypeKind.Unknown, false),
                ],
            };
            expectParseErrNodeTypeEqual(expression, expected);
        });
    });

    describe(`${Ast.NodeKind.IsExpression}`, () => {
        it(`1 is text`, () => {
            const expression: string = `1 is text`;
            const expected: Type.TType = TypeUtils.genericFactory(Type.TypeKind.Logical, false);
            expectParseOkNodeTypeEqual(expression, expected);
        });
    });

    describe(`${Ast.NodeKind.IsNullablePrimitiveType}`, () => {
        it(`1 is nullable text`, () => {
            const expression: string = `1 is nullable text`;
            const expected: Type.TType = TypeUtils.genericFactory(Type.TypeKind.Logical, false);
            expectParseOkNodeTypeEqual(expression, expected);
        });
    });

    describe(`${Ast.NodeKind.ListExpression}`, () => {
        it(`{1}`, () => {
            const expression: string = `{1}`;
            const expected: Type.TType = {
                kind: Type.TypeKind.List,
                maybeExtendedKind: Type.ExtendedTypeKind.DefinedList,
                isNullable: false,
                elements: [TypeUtils.genericFactory(Type.TypeKind.Number, false)],
            };
            expectParseOkNodeTypeEqual(expression, expected);
        });

        it(`{1, ""}`, () => {
            const expression: string = `{1, ""}`;
            const expected: Type.TType = {
                kind: Type.TypeKind.List,
                maybeExtendedKind: Type.ExtendedTypeKind.DefinedList,
                isNullable: false,
                elements: [
                    TypeUtils.genericFactory(Type.TypeKind.Number, false),
                    TypeUtils.genericFactory(Type.TypeKind.Text, false),
                ],
            };
            expectParseOkNodeTypeEqual(expression, expected);
        });
    });

    describe(`${Ast.NodeKind.ListType}`, () => {
        it(`type { number }`, () => {
            const expression: string = `type { number }`;
            const expected: Type.TType = {
                kind: Type.TypeKind.Type,
                maybeExtendedKind: Type.ExtendedTypeKind.DefinedType,
                isNullable: false,
                primaryType: {
                    kind: Type.TypeKind.Type,
                    maybeExtendedKind: Type.ExtendedTypeKind.ListType,
                    isNullable: false,
                    itemType: TypeUtils.genericFactory(Type.TypeKind.Number, false),
                },
            };
            expectParseOkNodeTypeEqual(expression, expected);
        });
    });

    describe(`${Ast.NodeKind.LiteralExpression}`, () => {
        it(`true`, () => {
            const expression: string = "true";
            const expected: Type.TType = TypeUtils.genericFactory(Type.TypeKind.Logical, false);
            expectParseOkNodeTypeEqual(expression, expected);
        });

        it(`false`, () => {
            const expression: string = "false";
            const expected: Type.TType = TypeUtils.genericFactory(Type.TypeKind.Logical, false);
            expectParseOkNodeTypeEqual(expression, expected);
        });

        it(`1`, () => {
            const expression: string = "1";
            const expected: Type.TType = TypeUtils.genericFactory(Type.TypeKind.Number, false);
            expectParseOkNodeTypeEqual(expression, expected);
        });

        it(`null`, () => {
            const expression: string = "null";
            const expected: Type.TType = TypeUtils.genericFactory(Type.TypeKind.Null, true);
            expectParseOkNodeTypeEqual(expression, expected);
        });

        it(`{}`, () => {
            const expression: string = `{}`;
            const expected: Type.TType = {
                kind: Type.TypeKind.List,
                maybeExtendedKind: Type.ExtendedTypeKind.DefinedList,
                isNullable: false,
                elements: [],
            };
            expectParseOkNodeTypeEqual(expression, expected);
        });
        it(`[]`, () => {
            const expression: string = `[]`;
            const expected: Type.TType = {
                kind: Type.TypeKind.Record,
                maybeExtendedKind: Type.ExtendedTypeKind.DefinedRecord,
                isNullable: false,
                fields: new Map<string, Type.TType>(),
                isOpen: false,
            };
            expectParseOkNodeTypeEqual(expression, expected);
        });
    });

    describe(`${Ast.NodeKind.NullableType}`, () => {
        it(`type nullable number`, () => {
            const expression: string = "type nullable number";
            const expected: Type.TType = TypeUtils.genericFactory(Type.TypeKind.Number, true);
            expectParseOkNodeTypeEqual(expression, expected);
        });
    });

    describe(`${Ast.NodeKind.RecordExpression}`, () => {
        it(`[foo=1] & [bar=2]`, () => {
            const expression: string = `[foo=1] & [bar=2]`;
            const expected: Type.TType = {
                kind: Type.TypeKind.Record,
                maybeExtendedKind: Type.ExtendedTypeKind.DefinedRecord,
                isNullable: false,
                fields: new Map<string, Type.TType>([
                    ["foo", TypeUtils.genericFactory(Type.TypeKind.Number, false)],
                    ["bar", TypeUtils.genericFactory(Type.TypeKind.Number, false)],
                ]),
                isOpen: false,
            };
            expectParseOkNodeTypeEqual(expression, expected);
        });

        it(`[] & [bar=2]`, () => {
            const expression: string = `[] & [bar=2]`;
            const expected: Type.TType = {
                kind: Type.TypeKind.Record,
                maybeExtendedKind: Type.ExtendedTypeKind.DefinedRecord,
                isNullable: false,
                fields: new Map<string, Type.TType>([["bar", TypeUtils.genericFactory(Type.TypeKind.Number, false)]]),
                isOpen: false,
            };
            expectParseOkNodeTypeEqual(expression, expected);
        });

        it(`[foo=1] & []`, () => {
            const expression: string = `[foo=1] & []`;
            const expected: Type.TType = {
                kind: Type.TypeKind.Record,
                maybeExtendedKind: Type.ExtendedTypeKind.DefinedRecord,
                isNullable: false,
                fields: new Map<string, Type.TType>([["foo", TypeUtils.genericFactory(Type.TypeKind.Number, false)]]),
                isOpen: false,
            };
            expectParseOkNodeTypeEqual(expression, expected);
        });

        it(`[foo=1] & [foo=""]`, () => {
            const expression: string = `[foo=1] & [foo=""]`;
            const expected: Type.TType = {
                kind: Type.TypeKind.Record,
                maybeExtendedKind: Type.ExtendedTypeKind.DefinedRecord,
                isNullable: false,
                fields: new Map<string, Type.TType>([["foo", TypeUtils.genericFactory(Type.TypeKind.Text, false)]]),
                isOpen: false,
            };
            expectParseOkNodeTypeEqual(expression, expected);
        });

        it(`[] as record & [foo=1]`, () => {
            const expression: string = `[] as record & [foo=1]`;
            const expected: Type.TType = {
                kind: Type.TypeKind.Record,
                maybeExtendedKind: Type.ExtendedTypeKind.DefinedRecord,
                isNullable: false,
                fields: new Map<string, Type.TType>([["foo", TypeUtils.genericFactory(Type.TypeKind.Number, false)]]),
                isOpen: true,
            };
            expectParseOkNodeTypeEqual(expression, expected);
        });

        it(`[foo=1] & [] as record`, () => {
            const expression: string = `[foo=1] & [] as record`;
            const expected: Type.TType = {
                kind: Type.TypeKind.Record,
                maybeExtendedKind: Type.ExtendedTypeKind.DefinedRecord,
                isNullable: false,
                fields: new Map<string, Type.TType>([["foo", TypeUtils.genericFactory(Type.TypeKind.Number, false)]]),
                isOpen: true,
            };
            expectParseOkNodeTypeEqual(expression, expected);
        });

        it(`[] as record & [] as record`, () => {
            const expression: string = `[] as record & [] as record`;
            const expected: Type.TType = TypeUtils.genericFactory(Type.TypeKind.Record, false);
            expectParseOkNodeTypeEqual(expression, expected);
        });
    });

    describe(`${Ast.NodeKind.RecordType}`, () => {
        it(`type [foo]`, () => {
            const expression: string = `type [foo]`;
            const expected: Type.TType = {
                kind: Type.TypeKind.Type,
                maybeExtendedKind: Type.ExtendedTypeKind.DefinedType,
                isNullable: false,
                primaryType: {
                    kind: Type.TypeKind.Record,
                    maybeExtendedKind: Type.ExtendedTypeKind.DefinedRecord,
                    isNullable: false,
                    fields: new Map<string, Type.TType>([["foo", TypeUtils.anyFactory()]]),
                    isOpen: false,
                },
            };
            expectParseOkNodeTypeEqual(expression, expected);
        });

        it(`type [foo, ...]`, () => {
            const expression: string = `type [foo, ...]`;
            const expected: Type.TType = {
                kind: Type.TypeKind.Type,
                maybeExtendedKind: Type.ExtendedTypeKind.DefinedType,
                isNullable: false,
                primaryType: {
                    kind: Type.TypeKind.Record,
                    maybeExtendedKind: Type.ExtendedTypeKind.DefinedRecord,
                    isNullable: false,
                    fields: new Map<string, Type.TType>([["foo", TypeUtils.anyFactory()]]),
                    isOpen: true,
                },
            };
            expectParseOkNodeTypeEqual(expression, expected);
        });

        it(`type [foo = number, bar = nullable text]`, () => {
            const expression: string = `type [foo = number, bar = nullable text]`;
            const expected: Type.TType = {
                kind: Type.TypeKind.Type,
                maybeExtendedKind: Type.ExtendedTypeKind.DefinedType,
                isNullable: false,
                primaryType: {
                    kind: Type.TypeKind.Record,
                    maybeExtendedKind: Type.ExtendedTypeKind.DefinedRecord,
                    isNullable: false,
                    fields: new Map<string, Type.TType>([
                        ["foo", TypeUtils.genericFactory(Type.TypeKind.Number, false)],
                        ["bar", TypeUtils.genericFactory(Type.TypeKind.Text, true)],
                    ]),
                    isOpen: false,
                },
            };
            expectParseOkNodeTypeEqual(expression, expected);
        });
    });

    describe(`${Ast.NodeKind.RecursivePrimaryExpression}`, () => {
        describe(`any is allowed`, () => {
            it(`${Ast.NodeKind.InvokeExpression}`, () => {
                const expression: string = `(_ as any)()`;
                const expected: Type.TType = TypeUtils.genericFactory(Type.TypeKind.Any, false);
                expectParseOkNodeTypeEqual(expression, expected);
            });

            it(`${Ast.NodeKind.ItemAccessExpression}`, () => {
                const expression: string = `(_ as any){0}`;
                const expected: Type.TType = TypeUtils.genericFactory(Type.TypeKind.Any, false);
                expectParseOkNodeTypeEqual(expression, expected);
            });

            describe(`${Ast.NodeKind.FieldSelector}`, () => {
                it("[a=1][a]", () => {
                    const expression: string = `[a=1][a]`;
                    const expected: Type.TType = TypeUtils.genericFactory(Type.TypeKind.Number, false);
                    expectParseOkNodeTypeEqual(expression, expected);
                });

                it("[a=1][b]", () => {
                    const expression: string = `[a=1][b]`;
                    const expected: Type.TType = TypeUtils.genericFactory(Type.TypeKind.None, false);
                    expectParseOkNodeTypeEqual(expression, expected);
                });

                it("[a=1][b]?", () => {
                    const expression: string = `[a=1][b]?`;
                    const expected: Type.TType = TypeUtils.nullFactory();
                    expectParseOkNodeTypeEqual(expression, expected);
                });
            });

            it(`${Ast.NodeKind.FieldProjection}`, () => {
                const expression: string = `(_ as any)[[foo]]`;
                const expected: Type.TType = {
                    kind: Type.TypeKind.Any,
                    maybeExtendedKind: Type.ExtendedTypeKind.AnyUnion,
                    isNullable: false,
                    unionedTypePairs: [
                        {
                            kind: Type.TypeKind.Record,
                            maybeExtendedKind: Type.ExtendedTypeKind.DefinedRecord,
                            isNullable: false,
                            fields: new Map<string, Type.TType>([["foo", TypeUtils.anyFactory()]]),
                            isOpen: false,
                        },
                        {
                            kind: Type.TypeKind.Table,
                            maybeExtendedKind: Type.ExtendedTypeKind.DefinedTable,
                            isNullable: false,
                            fields: new Map<string, Type.TType>([["foo", TypeUtils.anyFactory()]]),
                            isOpen: false,
                        },
                    ],
                };
                expectParseOkNodeTypeEqual(expression, expected);
            });

            it(`${Ast.NodeKind.FieldSelector}`, () => {
                const expression: string = `[a=1][a]`;
                const expected: Type.TType = TypeUtils.genericFactory(Type.TypeKind.Number, false);
                expectParseOkNodeTypeEqual(expression, expected);
            });
        });

        it(`let x = () as function => () as number => 1 in x()()`, () => {
            const expression: string = `let x = () as function => () as number => 1 in x()()`;
            const expected: Type.TType = TypeUtils.genericFactory(Type.TypeKind.Number, false);
            expectParseOkNodeTypeEqual(expression, expected);
        });
    });

    describe(`${Ast.NodeKind.TableType}`, () => {
        it(`type table [foo]`, () => {
            const expression: string = `type table [foo]`;
            const expected: Type.TType = {
                kind: Type.TypeKind.Type,
                maybeExtendedKind: Type.ExtendedTypeKind.DefinedType,
                isNullable: false,
                primaryType: {
                    kind: Type.TypeKind.Table,
                    maybeExtendedKind: Type.ExtendedTypeKind.DefinedTable,
                    isNullable: false,
                    fields: new Map<string, Type.TType>([["foo", TypeUtils.anyFactory()]]),
                    isOpen: false,
                },
            };
            expectParseOkNodeTypeEqual(expression, expected);
        });

        it(`type table [foo]`, () => {
            const expression: string = `type table [foo]`;
            const expected: Type.TType = {
                kind: Type.TypeKind.Type,
                maybeExtendedKind: Type.ExtendedTypeKind.DefinedType,
                isNullable: false,
                primaryType: {
                    kind: Type.TypeKind.Table,
                    maybeExtendedKind: Type.ExtendedTypeKind.DefinedTable,
                    isNullable: false,
                    fields: new Map<string, Type.TType>([["foo", TypeUtils.anyFactory()]]),
                    isOpen: false,
                },
            };
            expectParseOkNodeTypeEqual(expression, expected);
        });

        it(`type table [foo = number, bar = nullable text]`, () => {
            const expression: string = `type table [foo = number, bar = nullable text]`;
            const expected: Type.TType = {
                kind: Type.TypeKind.Type,
                maybeExtendedKind: Type.ExtendedTypeKind.DefinedType,
                isNullable: false,
                primaryType: {
                    kind: Type.TypeKind.Table,
                    maybeExtendedKind: Type.ExtendedTypeKind.DefinedTable,
                    isNullable: false,
                    fields: new Map<string, Type.TType>([
                        ["foo", TypeUtils.genericFactory(Type.TypeKind.Number, false)],
                        ["bar", TypeUtils.genericFactory(Type.TypeKind.Text, true)],
                    ]),
                    isOpen: false,
                },
            };
            expectParseOkNodeTypeEqual(expression, expected);
        });
    });

    describe(`${Ast.NodeKind.UnaryExpression}`, () => {
        it(`+1`, () => {
            const expression: string = `+1`;
            const expected: Type.TType = TypeUtils.genericFactory(Type.TypeKind.Number, false);
            expectParseOkNodeTypeEqual(expression, expected);
        });

        it(`-1`, () => {
            const expression: string = `-1`;
            const expected: Type.TType = TypeUtils.genericFactory(Type.TypeKind.Number, false);
            expectParseOkNodeTypeEqual(expression, expected);
        });

        it(`not true`, () => {
            const expression: string = `not true`;
            const expected: Type.TType = TypeUtils.genericFactory(Type.TypeKind.Logical, false);
            expectParseOkNodeTypeEqual(expression, expected);
        });

        it(`not false`, () => {
            const expression: string = `not false`;
            const expected: Type.TType = TypeUtils.genericFactory(Type.TypeKind.Logical, false);
            expectParseOkNodeTypeEqual(expression, expected);
        });

        it(`not 1`, () => {
            const expression: string = `not 1`;
            const expected: Type.TType = TypeUtils.genericFactory(Type.TypeKind.None, false);
            expectParseOkNodeTypeEqual(expression, expected);
        });

        it(`+true`, () => {
            const expression: string = `+true`;
            const expected: Type.TType = TypeUtils.genericFactory(Type.TypeKind.None, false);
            expectParseOkNodeTypeEqual(expression, expected);
        });
    });
});<|MERGE_RESOLUTION|>--- conflicted
+++ resolved
@@ -27,15 +27,8 @@
 
 function expectParseErrNodeTypeEqual(text: string, expected: Type.TType): void {
     const parseErr: ParseError.ParseError<IParserState> = expectParseErr(DefaultSettings, text);
-<<<<<<< HEAD
     const maybeRoot: ParseContext.Node | undefined = parseErr.state.contextState.maybeRoot;
-    if (maybeRoot === undefined) {
-        throw new Error(`AssertFailed: maybeRoot !== undefined`);
-    }
-=======
-    const maybeRoot: ParseContext.Node | undefined = parseErr.state.contextState.root.maybeNode;
     Assert.isDefined(maybeRoot);
->>>>>>> 9368486e
 
     const actual: Type.TType = expectParseNodeOk(
         DefaultSettings,
