--- conflicted
+++ resolved
@@ -1,11 +1,6 @@
 import { readdirSync, readFileSync, statSync } from "fs";
 import "mocha";
-<<<<<<< HEAD
-import { ResultKind } from "../../common";
-=======
-import * as path from "path";
 import { ResultUtils } from "../../common";
->>>>>>> 08fb79f8
 import { TriedLexParse, tryLexParse } from "../../jobs";
 import { IParser, IParserState, Parser } from "../../parser";
 
